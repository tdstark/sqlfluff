--- conflicted
+++ resolved
@@ -1,188 +1,182 @@
-### =============================================================
-### This configuration file is used by CircleCI build server
-### https://circleci.com/docs/config-sample
-### =============================================================
-
-version: 2.1
-
-# Enable the windows orb for windows testing
-orbs:
-  win: circleci/windows@2.2.0
-
-### COMMON CONFIG FOR ALL JOBS
-# Note that this includes the windows build (in a bash shell).
-# These commands have been designed to be cross compatible.
-common: &common
-  steps:
-    - checkout
-    # Restore the Cache (if there is one).
-    # the v1 prefix is used to intentionally invalidate the cache if required. Just increment and commit for
-    # instant cache invalidation.
-    # https://circleci.com/docs/2.0/caching/#clearing-cache
-    # https://support.circleci.com/hc/en-us/articles/115015426888-Clear-project-cache
-    - restore_cache:
-        keys:
-          - v3-deps-{{ .Environment.CIRCLE_JOB }}-{{ checksum "setup.py" }}-{{ checksum "tox.ini" }}-{{ checksum "requirements.txt" }}-{{ checksum "requirements_dev.txt" }}
-    - run:
-        name: install dependencies
-        command: pip install tox
-    - run:
-        name: run tox
-        command: python -m tox -- $TOX_ARGS
-    - run:
-        name: upload coverage report
-        command: |
-          if [[ "$UPLOAD_COVERAGE" != 0 ]]; then
-            pip install codecov
-            # Retry upload until success (sometimes we get a timeout)
-            n=0
-            until [ $n -ge 5 ]
-            do
-              # The break at the end means if the command succeeds then we break out of the loop.
-              codecov --required -X search gcov pycov -f coverage.xml --flags $CIRCLE_JOB && break
-              n=$[$n+1]
-              sleep 5
-            done
-          fi
-    # Save the Cache to save time next time
-    - save_cache:
-        paths:
-          - .tox
-          - ~/.cache/pip
-          - ~/.local
-          - ./eggs
-        key: v3-deps-{{ .Environment.CIRCLE_JOB }}-{{ checksum "setup.py" }}-{{ checksum "tox.ini" }}-{{ checksum "requirements.txt" }}-{{ checksum "requirements_dev.txt" }}
-    # Don't store test reports for circle.
-    # According to https://discuss.circleci.com/t/junit-xml-results-from-pytest-are-not-captured-in-the-projects-insights/28673
-    # the store_test_results argument is only available for paid plans. As such this
-    # is not included.
-
-common_windows: &common_windows
-  executor:
-    name: win/default
-    shell: bash.exe
-
-
-### JOBS
-jobs:
-  examples:
-    # Runs all the examples files to test that they succeed.
-    steps:
-      - checkout
-      - run:
-          name: Install sqlfluff
-          command: pip install -e .
-      - run:
-          name: Test examples file run successfully
-          command: |
-            for file in examples/*
-            do
-              echo "Running $file"
-              python "$file"
-            done
-    docker:
-      - image: circleci/python:3.8
-  linting:
-    <<: *common
-    docker:
-      - image: circleci/python:3.6
-        environment:
-          TOXENV: linting
-          UPLOAD_COVERAGE: 0
-  doclinting:
-    <<: *common
-    docker:
-      - image: circleci/python:3.6
-        environment:
-          TOXENV: doclinting
-          UPLOAD_COVERAGE: 0
-  py36:
-    <<: *common
-    docker:
-      - image: circleci/python:3.6
-        environment:
-          TOXENV: py36
-  py37:
-    <<: *common
-    docker:
-      - image: circleci/python:3.7
-        environment:
-          TOXENV: py37
-  py38:
-    <<: *common
-    docker:
-      - image: circleci/python:3.8
-        environment:
-          TOXENV: py38
-  py39:
-    <<: *common
-    docker:
-      - image: circleci/python:3.9
-        environment:
-          TOXENV: py39
-  # Benchmarking task
-  bench:
-    <<: *common
-    docker:
-      - image: circleci/python:3.8
-        environment:
-          TOXENV: bench
-  mypy:
-    <<: *common
-    docker:
-      - image: circleci/python:3.9
-        environment:
-          TOXENV: mypy
-  dbt017-py38:
-    <<: *common
-    docker:
-      - image: circleci/python:3.8
-        environment:
-          TOXENV: dbt017-py38
-          TOX_ARGS: -m dbt
-  dbt018-py38:
-    <<: *common
-    docker:
-      - image: circleci/python:3.8
-        environment:
-          TOXENV: dbt018-py38
-          TOX_ARGS: -m dbt
-  # NB: The default python installation on the circleci
-  # windows VM is python 3.7.3.
-  # https://circleci.com/docs/2.0/hello-world-windows/#software-pre-installed-in-the-windows-image
-  win-py37:
-    <<: *common
-    <<: *common_windows
-    environment:
-      TOXENV: py37
-  win-dbt018-py37:
-    <<: *common
-    <<: *common_windows
-    environment:
-      TOXENV: dbt018-py37
-      TOX_ARGS: -m dbt
-
-### Workflows which call the different tox jobs
-workflows:
-  version: 2
-  test-sqlfluff:
-    jobs:
-      - linting
-      - doclinting
-      - mypy
-      - py36
-      - py37
-      - py38
-      - py39
-      - dbt017-py38
-      - dbt018-py38
-<<<<<<< HEAD
-      - win-py37
-      - win-dbt018-py37
-      - bench
-
-=======
-      - bench
-      - examples
-
->>>>>>> d1f237f0
+### =============================================================
+### This configuration file is used by CircleCI build server
+### https://circleci.com/docs/config-sample
+### =============================================================
+
+version: 2.1
+
+# Enable the windows orb for windows testing
+orbs:
+  win: circleci/windows@2.2.0
+
+### COMMON CONFIG FOR ALL JOBS
+# Note that this includes the windows build (in a bash shell).
+# These commands have been designed to be cross compatible.
+common: &common
+  steps:
+    - checkout
+    # Restore the Cache (if there is one).
+    # the v1 prefix is used to intentionally invalidate the cache if required. Just increment and commit for
+    # instant cache invalidation.
+    # https://circleci.com/docs/2.0/caching/#clearing-cache
+    # https://support.circleci.com/hc/en-us/articles/115015426888-Clear-project-cache
+    - restore_cache:
+        keys:
+          - v3-deps-{{ .Environment.CIRCLE_JOB }}-{{ checksum "setup.py" }}-{{ checksum "tox.ini" }}-{{ checksum "requirements.txt" }}-{{ checksum "requirements_dev.txt" }}
+    - run:
+        name: install dependencies
+        command: pip install tox
+    - run:
+        name: run tox
+        command: python -m tox -- $TOX_ARGS
+    - run:
+        name: upload coverage report
+        command: |
+          if [[ "$UPLOAD_COVERAGE" != 0 ]]; then
+            pip install codecov
+            # Retry upload until success (sometimes we get a timeout)
+            n=0
+            until [ $n -ge 5 ]
+            do
+              # The break at the end means if the command succeeds then we break out of the loop.
+              codecov --required -X search gcov pycov -f coverage.xml --flags $CIRCLE_JOB && break
+              n=$[$n+1]
+              sleep 5
+            done
+          fi
+    # Save the Cache to save time next time
+    - save_cache:
+        paths:
+          - .tox
+          - ~/.cache/pip
+          - ~/.local
+          - ./eggs
+        key: v3-deps-{{ .Environment.CIRCLE_JOB }}-{{ checksum "setup.py" }}-{{ checksum "tox.ini" }}-{{ checksum "requirements.txt" }}-{{ checksum "requirements_dev.txt" }}
+    # Don't store test reports for circle.
+    # According to https://discuss.circleci.com/t/junit-xml-results-from-pytest-are-not-captured-in-the-projects-insights/28673
+    # the store_test_results argument is only available for paid plans. As such this
+    # is not included.
+
+common_windows: &common_windows
+  executor:
+    name: win/default
+    shell: bash.exe
+
+
+### JOBS
+jobs:
+  examples:
+    # Runs all the examples files to test that they succeed.
+    steps:
+      - checkout
+      - run:
+          name: Install sqlfluff
+          command: pip install -e .
+      - run:
+          name: Test examples file run successfully
+          command: |
+            for file in examples/*
+            do
+              echo "Running $file"
+              python "$file"
+            done
+    docker:
+      - image: circleci/python:3.8
+  linting:
+    <<: *common
+    docker:
+      - image: circleci/python:3.6
+        environment:
+          TOXENV: linting
+          UPLOAD_COVERAGE: 0
+  doclinting:
+    <<: *common
+    docker:
+      - image: circleci/python:3.6
+        environment:
+          TOXENV: doclinting
+          UPLOAD_COVERAGE: 0
+  py36:
+    <<: *common
+    docker:
+      - image: circleci/python:3.6
+        environment:
+          TOXENV: py36
+  py37:
+    <<: *common
+    docker:
+      - image: circleci/python:3.7
+        environment:
+          TOXENV: py37
+  py38:
+    <<: *common
+    docker:
+      - image: circleci/python:3.8
+        environment:
+          TOXENV: py38
+  py39:
+    <<: *common
+    docker:
+      - image: circleci/python:3.9
+        environment:
+          TOXENV: py39
+  # Benchmarking task
+  bench:
+    <<: *common
+    docker:
+      - image: circleci/python:3.8
+        environment:
+          TOXENV: bench
+  mypy:
+    <<: *common
+    docker:
+      - image: circleci/python:3.9
+        environment:
+          TOXENV: mypy
+  dbt017-py38:
+    <<: *common
+    docker:
+      - image: circleci/python:3.8
+        environment:
+          TOXENV: dbt017-py38
+          TOX_ARGS: -m dbt
+  dbt018-py38:
+    <<: *common
+    docker:
+      - image: circleci/python:3.8
+        environment:
+          TOXENV: dbt018-py38
+          TOX_ARGS: -m dbt
+  # NB: The default python installation on the circleci
+  # windows VM is python 3.7.3.
+  # https://circleci.com/docs/2.0/hello-world-windows/#software-pre-installed-in-the-windows-image
+  win-py37:
+    <<: *common
+    <<: *common_windows
+    environment:
+      TOXENV: py37
+  win-dbt018-py37:
+    <<: *common
+    <<: *common_windows
+    environment:
+      TOXENV: dbt018-py37
+      TOX_ARGS: -m dbt
+
+### Workflows which call the different tox jobs
+workflows:
+  version: 2
+  test-sqlfluff:
+    jobs:
+      - linting
+      - doclinting
+      - mypy
+      - py36
+      - py37
+      - py38
+      - py39
+      - dbt017-py38
+      - dbt018-py38
+      - win-py37
+      - win-dbt018-py37
+      - bench
+      - examples