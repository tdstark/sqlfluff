--- conflicted
+++ resolved
@@ -24,12 +24,8 @@
     dbt017,dbt018: dbt deps --project-dir test/fixtures/dbt_project
     # Clean up from previous tests
     python util.py clean-tests
-<<<<<<< HEAD
-    pytest -vv -rs --cov=sqlfluff {posargs:-m "not dbt"}
-=======
     # Run tests
     pytest -vv -rs --cov=sqlfluff --cov-report=xml {posargs:-m "not dbt"}
->>>>>>> e2d9cce9
 setenv =
     COVERAGE_FILE = .coverage.{envname}
 
@@ -85,4 +81,4 @@
 
 [coverage:report]
 exclude_lines =
-    sys.version_info
+    sys.version_info