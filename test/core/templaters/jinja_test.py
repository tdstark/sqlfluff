"""Tests for the jinja templater.

<<<<<<< HEAD
These tests also test much of the core lexer, especially
the treatment of templated sections which only really make
sense to test in the context of a templater which supports
loops and placeholders.
"""

from collections import defaultdict
=======
import datetime
>>>>>>> ec47bdc6
import logging
from typing import List, NamedTuple
from unittest.mock import patch

import pytest
from jinja2.exceptions import UndefinedError

<<<<<<< HEAD
from sqlfluff.core.errors import SQLFluffSkipFile, SQLTemplaterError
from sqlfluff.core.templaters import JinjaTemplater
from sqlfluff.core.templaters.base import RawFileSlice, TemplatedFile
from sqlfluff.core.templaters.jinja import DummyUndefined, JinjaAnalyzer
from sqlfluff.core import Linter, FluffConfig

=======
from sqlfluff.core import FluffConfig, Linter
from sqlfluff.core.templaters import JinjaTemplater
from sqlfluff.core.templaters.base import RawFileSlice, TemplatedFile
from sqlfluff.core.templaters.jinja import JinjaAnalyzer
>>>>>>> ec47bdc6

JINJA_STRING = (
    "SELECT * FROM {% for c in blah %}{{c}}{% if not loop.last %}, "
    "{% endif %}{% endfor %} WHERE {{condition}}\n\n"
)


@pytest.mark.parametrize(
    "instr, expected_outstr",
    [
        (
            JINJA_STRING,
            "SELECT * FROM f, o, o WHERE a < 10\n\n",
        ),
        # Test for issue #968. This was previously raising an UnboundLocalError.
        (
            """
{% set event_columns = ['campaign', 'click_item'] %}

SELECT
    event_id
    {% for event_column in event_columns %}
    , {{ event_column }}
    {% endfor %}
FROM events
            """,
            (
                "\n\n\nSELECT\n    event_id\n    \n    , campaign\n    \n    , "
                "click_item\n    \nFROM events\n            "
            ),
        ),
    ],
    ids=["simple", "unboundlocal_bugfix"],
)
def test__templater_jinja(instr, expected_outstr):
    """Test jinja templating and the treatment of whitespace."""
    t = JinjaTemplater(override_context=dict(blah="foo", condition="a < 10"))
    outstr, _ = t.process(
        in_str=instr, fname="test", config=FluffConfig(overrides={"dialect": "ansi"})
    )
    assert str(outstr) == expected_outstr


class RawTemplatedTestCase(NamedTuple):
    """Instances of this object are test cases for test__templater_jinja_slices."""

    name: str
    instr: str
    templated_str: str

    # These fields are used to check TemplatedFile.sliced_file.
    expected_templated_sliced__source_list: List[str]
    expected_templated_sliced__templated_list: List[str]

    # This field is used to check TemplatedFile.raw_sliced.
    expected_raw_sliced__source_list: List[str]


@pytest.mark.parametrize(
    "case",
    [
        RawTemplatedTestCase(
            name="basic_block",
            instr="\n\n{% set x = 42 %}\nSELECT 1, 2\n",
            templated_str="\n\n\nSELECT 1, 2\n",
            expected_templated_sliced__source_list=[
                "\n\n",
                "{% set x = 42 %}",
                "\nSELECT 1, 2\n",
            ],
            expected_templated_sliced__templated_list=[
                "\n\n",
                "",
                "\nSELECT 1, 2\n",
            ],
            expected_raw_sliced__source_list=[
                "\n\n",
                "{% set x = 42 %}",
                "\nSELECT 1, 2\n",
            ],
        ),
        RawTemplatedTestCase(
            name="strip_left_block",
            instr="\n\n{%- set x = 42 %}\nSELECT 1, 2\n",
            templated_str="\nSELECT 1, 2\n",
            expected_templated_sliced__source_list=[
                "\n\n",
                "{%- set x = 42 %}",
                "\nSELECT 1, 2\n",
            ],
            expected_templated_sliced__templated_list=[
                "",
                "",
                "\nSELECT 1, 2\n",
            ],
            expected_raw_sliced__source_list=[
                "\n\n",
                "{%- set x = 42 %}",
                "\nSELECT 1, 2\n",
            ],
        ),
        RawTemplatedTestCase(
            name="strip_both_block",
            instr="\n\n{%- set x = 42 -%}\nSELECT 1, 2\n",
            templated_str="SELECT 1, 2\n",
            expected_templated_sliced__source_list=[
                "\n\n",
                "{%- set x = 42 -%}",
                "\n",
                "SELECT 1, 2\n",
            ],
            expected_templated_sliced__templated_list=[
                "",
                "",
                "",
                "SELECT 1, 2\n",
            ],
            expected_raw_sliced__source_list=[
                "\n\n",
                "{%- set x = 42 -%}",
                "\n",
                "SELECT 1, 2\n",
            ],
        ),
        RawTemplatedTestCase(
            name="basic_data",
            instr="""select
    c1,
    {{ 'c' }}2 as user_id
""",
            templated_str="""select
    c1,
    c2 as user_id
""",
            expected_templated_sliced__source_list=[
                "select\n    c1,\n    ",
                "{{ 'c' }}",
                "2 as user_id\n",
            ],
            expected_templated_sliced__templated_list=[
                "select\n    c1,\n    ",
                "c",
                "2 as user_id\n",
            ],
            expected_raw_sliced__source_list=[
                "select\n    c1,\n    ",
                "{{ 'c' }}",
                "2 as user_id\n",
            ],
        ),
        # Note this is basically identical to the "basic_data" case above.
        # "Right strip" is not actually a thing in Jinja.
        RawTemplatedTestCase(
            name="strip_right_data",
            instr="""SELECT
  {{ 'col1,' -}}
  col2
""",
            templated_str="""SELECT
  col1,col2
""",
            expected_templated_sliced__source_list=[
                "SELECT\n  ",
                "{{ 'col1,' -}}",
                "\n  ",
                "col2\n",
            ],
            expected_templated_sliced__templated_list=[
                "SELECT\n  ",
                "col1,",
                "",
                "col2\n",
            ],
            expected_raw_sliced__source_list=[
                "SELECT\n  ",
                "{{ 'col1,' -}}",
                "\n  ",
                "col2\n",
            ],
        ),
        RawTemplatedTestCase(
            name="strip_both_data",
            instr="""select
    c1,
    {{- 'c' -}}
2 as user_id
""",
            templated_str="""select
    c1,c2 as user_id
""",
            expected_templated_sliced__source_list=[
                "select\n    c1,",
                "\n    ",
                "{{- 'c' -}}",
                "\n",
                "2 as user_id\n",
            ],
            expected_templated_sliced__templated_list=[
                "select\n    c1,",
                "",
                "c",
                "",
                "2 as user_id\n",
            ],
            expected_raw_sliced__source_list=[
                "select\n    c1,",
                "\n    ",
                "{{- 'c' -}}",
                "\n",
                "2 as user_id\n",
            ],
        ),
        RawTemplatedTestCase(
            name="strip_both_comment",
            instr="""select
    c1,
    {#- Column 2 -#} c2 as user_id
""",
            templated_str="""select
    c1,c2 as user_id
""",
            expected_templated_sliced__source_list=[
                "select\n    c1,",
                "\n    ",
                "{#- Column 2 -#}",
                " ",
                "c2 as user_id\n",
            ],
            expected_templated_sliced__templated_list=[
                "select\n    c1,",
                "",
                "",
                "",
                "c2 as user_id\n",
            ],
            expected_raw_sliced__source_list=[
                "select\n    c1,",
                "\n    ",
                "{#- Column 2 -#}",
                " ",
                "c2 as user_id\n",
            ],
        ),
        RawTemplatedTestCase(
            name="union_all_loop1",
            instr="""{% set products = [
  'table1',
  'table2',
  ] %}

{% for product in products %}
SELECT
  brand
FROM
  {{ product }}
{% if not loop.last -%} UNION ALL {%- endif %}
{% endfor %}
""",
            templated_str=(
                "\n\n\nSELECT\n  brand\nFROM\n  table1\nUNION ALL\n\nSELECT\n  "
                "brand\nFROM\n  table2\n\n\n"
            ),
            expected_templated_sliced__source_list=[
                "{% set products = [\n  'table1',\n  'table2',\n  ] %}",
                "\n\n",
                "{% for product in products %}",
                "\nSELECT\n  brand\nFROM\n  ",
                "{{ product }}",
                "\n",
                "{% if not loop.last -%}",
                " ",
                "UNION ALL",
                " ",
                "{%- endif %}",
                "\n",
                "{% endfor %}",
                "\nSELECT\n  brand\nFROM\n  ",
                "{{ product }}",
                "\n",
                "{% if not loop.last -%}",
                "{%- endif %}",
                "\n",
                "{% endfor %}",
                "\n",
            ],
            expected_templated_sliced__templated_list=[
                "",
                "\n\n",
                "",
                "\nSELECT\n  brand\nFROM\n  ",
                "table1",
                "\n",
                "",
                "",
                "UNION ALL",
                "",
                "",
                "\n",
                "",
                "\nSELECT\n  brand\nFROM\n  ",
                "table2",
                "\n",
                "",
                "",
                "\n",
                "",
                "\n",
            ],
            expected_raw_sliced__source_list=[
                "{% set products = [\n  'table1',\n  'table2',\n  ] %}",
                "\n\n",
                "{% for product in products %}",
                "\nSELECT\n  brand\nFROM\n  ",
                "{{ product }}",
                "\n",
                "{% if not loop.last -%}",
                " ",
                "UNION ALL",
                " ",
                "{%- endif %}",
                "\n",
                "{% endfor %}",
                "\n",
            ],
        ),
        RawTemplatedTestCase(
            "set_multiple_variables_and_define_macro",
            """{% macro echo(text) %}
{{text}}
{% endmacro %}

{% set a, b = 1, 2 %}

SELECT
    {{ echo(a) }},
    {{ echo(b) }}""",
            "\n\n\n\nSELECT\n    \n1\n,\n    \n2\n",
            [
                "{% macro echo(text) %}",
                "\n",
                "{{text}}",
                "\n",
                "{% endmacro %}",
                "\n\n",
                "{% set a, b = 1, 2 %}",
                "\n\nSELECT\n    ",
                "{{ echo(a) }}",
                ",\n    ",
                "{{ echo(b) }}",
            ],
            [
                "",
                "",
                "",
                "",
                "",
                "\n\n",
                "",
                "\n\nSELECT\n    ",
                "\n1\n",
                ",\n    ",
                "\n2\n",
            ],
            [
                "{% macro echo(text) %}",
                "\n",
                "{{text}}",
                "\n",
                "{% endmacro %}",
                "\n\n",
                "{% set a, b = 1, 2 %}",
                "\n\nSELECT\n    ",
                "{{ echo(a) }}",
                ",\n    ",
                "{{ echo(b) }}",
            ],
        ),
    ],
    ids=lambda case: case.name,
)
def test__templater_jinja_slices(case: RawTemplatedTestCase):
    """Test that Jinja templater slices raw and templated file correctly."""
    t = JinjaTemplater()
    templated_file, _ = t.process(
        in_str=case.instr,
        fname="test",
        config=FluffConfig(overrides={"dialect": "ansi"}),
    )
    assert templated_file
    assert templated_file.source_str == case.instr
    assert templated_file.templated_str == case.templated_str
    # Build and check the list of source strings referenced by "sliced_file".
    actual_ts_source_list = [
        case.instr[ts.source_slice] for ts in templated_file.sliced_file
    ]
    assert actual_ts_source_list == case.expected_templated_sliced__source_list

    # Build and check the list of templated strings referenced by "sliced_file".
    actual_ts_templated_list = [
        templated_file.templated_str[ts.templated_slice]
        for ts in templated_file.sliced_file
    ]
    assert actual_ts_templated_list == case.expected_templated_sliced__templated_list

    # Build and check the list of source strings referenced by "raw_sliced".
    previous_rs = None
    actual_rs_source_list: List[RawFileSlice] = []
    for rs in templated_file.raw_sliced + [None]:  # type: ignore
        if previous_rs:
            if rs:
                actual_source = case.instr[previous_rs.source_idx : rs.source_idx]
            else:
                actual_source = case.instr[previous_rs.source_idx :]
            actual_rs_source_list.append(actual_source)
        previous_rs = rs
    assert actual_rs_source_list == case.expected_raw_sliced__source_list


def test_templater_set_block_handling():
    """Test handling of literals in {% set %} blocks.

    Specifically, verify they are not modified in the alternate template.
    """

    def run_query(sql):
        # Prior to the bug fix, this assertion failed. This was bad because,
        # inside JinjaTracer, dbt templates similar to the one in this test
        # would call the database with funky SQL (including weird strings it
        # uses internally like: 00000000000000000000000000000002.
        assert sql == "\n\nselect 1 from foobarfoobarfoobarfoobar_dev\n\n"
        return sql

    t = JinjaTemplater(override_context=dict(run_query=run_query))
    instr = """{% set my_query1 %}
select 1 from foobarfoobarfoobarfoobar_{{ "dev" }}
{% endset %}
{% set my_query2 %}
{{ my_query1 }}
{% endset %}

{{ run_query(my_query2) }}
"""
    outstr, vs = t.process(
        in_str=instr, fname="test", config=FluffConfig(overrides={"dialect": "ansi"})
    )
    assert str(outstr) == "\n\n\n\n\nselect 1 from foobarfoobarfoobarfoobar_dev\n\n\n"
    assert len(vs) == 0


def test__templater_jinja_error_variable():
    """Test missing variable error handling in the jinja templater."""
    t = JinjaTemplater(override_context=dict(blah="foo"))
    instr = JINJA_STRING
    outstr, vs = t.process(
        in_str=instr, fname="test", config=FluffConfig(overrides={"dialect": "ansi"})
    )
    assert str(outstr) == "SELECT * FROM f, o, o WHERE \n\n"
    # Check we have violations.
    assert len(vs) > 0
    # Check one of them is a templating error on line 1
    assert any(v.rule_code() == "TMP" and v.line_no == 1 for v in vs)


def test__templater_jinja_dynamic_variable_no_violations():
    """Test no templater violation for variable defined within template."""
    t = JinjaTemplater(override_context=dict(blah="foo"))
    instr = """{% if True %}
    {% set some_var %}1{% endset %}
    SELECT {{some_var}}
{% endif %}
"""
    outstr, vs = t.process(
        in_str=instr, fname="test", config=FluffConfig(overrides={"dialect": "ansi"})
    )
    assert str(outstr) == "\n    \n    SELECT 1\n\n"
    # Check we have no violations.
    assert len(vs) == 0


def test__templater_jinja_error_syntax():
    """Test syntax problems in the jinja templater."""
    t = JinjaTemplater()
    instr = "SELECT {{foo} FROM jinja_error\n"
    outstr, vs = t.process(
        in_str=instr, fname="test", config=FluffConfig(overrides={"dialect": "ansi"})
    )
    # Check we just skip templating.
    assert str(outstr) == instr
    # Check we have violations.
    assert len(vs) > 0
    # Check one of them is a templating error on line 1
    assert any(v.rule_code() == "TMP" and v.line_no == 1 for v in vs)


def test__templater_jinja_error_catastrophic():
    """Test error handling in the jinja templater."""
    t = JinjaTemplater(override_context=dict(blah=7))
    instr = JINJA_STRING
    outstr, vs = t.process(
        in_str=instr, fname="test", config=FluffConfig(overrides={"dialect": "ansi"})
    )
    assert not outstr
    assert len(vs) > 0


def test__templater_jinja_error_macro_path_does_not_exist():
    """Tests that an error is raised if macro path doesn't exist."""
    with pytest.raises(ValueError) as e:
        JinjaTemplater().template_builder(
            config=FluffConfig.from_path(
                "test/fixtures/templater/jinja_macro_path_does_not_exist"
            )
        )
    assert str(e.value).startswith("Path does not exist")


def test__templater_jinja_lint_empty():
    """Check that parsing a file which renders to an empty string.

    No exception should be raised, but the parsed tree should be None.
    """
    lntr = Linter(dialect="ansi")
    parsed = lntr.parse_string(in_str='{{ "" }}')
    assert parsed.templated_file.source_str == '{{ "" }}'
    assert parsed.templated_file.templated_str == ""
    assert parsed.tree is None


def assert_structure(yaml_loader, path, code_only=True, include_meta=False):
    """Check that a parsed sql file matches the yaml file with the same name."""
    lntr = Linter()
    p = list(lntr.parse_path(path + ".sql"))
    parsed = p[0][0]
    if parsed is None:
        print(p)
        raise RuntimeError(p[0][1])
    # Whitespace is important here to test how that's treated
    tpl = parsed.to_tuple(code_only=code_only, show_raw=True, include_meta=include_meta)
    # Check nothing unparsable
    if "unparsable" in parsed.type_set():
        print(parsed.stringify())
        raise ValueError("Input file is unparsable.")
    _hash, expected = yaml_loader(path + ".yml")
    assert tpl == expected


@pytest.mark.parametrize(
    "subpath,code_only,include_meta",
    [
        # Config Scalar
        ("jinja_a/jinja", True, False),
        # Macros
        ("jinja_b/jinja", False, False),
        # dbt builtins
        ("jinja_c_dbt/dbt_builtins_config", True, False),
        ("jinja_c_dbt/dbt_builtins_is_incremental", True, False),
        ("jinja_c_dbt/dbt_builtins_ref", True, False),
        ("jinja_c_dbt/dbt_builtins_source", True, False),
        ("jinja_c_dbt/dbt_builtins_this", True, False),
        ("jinja_c_dbt/dbt_builtins_var_default", True, False),
        # do directive
        ("jinja_e/jinja", True, False),
        # case sensitivity and python literals
        ("jinja_f/jinja", True, False),
        # Macro loading from a folder
        ("jinja_g_macros/jinja", True, False),
        # jinja raw tag
        ("jinja_h_macros/jinja", True, False),
        ("jinja_i_raw/raw_tag", True, False),
        ("jinja_i_raw/raw_tag_2", True, False),
        # Library Loading from a folder
        ("jinja_j_libraries/jinja", True, False),
        # Priority of macros
        ("jinja_k_config_override_path_macros/jinja", True, False),
        # Placeholders and metas
        ("jinja_l_metas/001", False, True),
        ("jinja_l_metas/002", False, True),
        ("jinja_l_metas/003", False, True),
        ("jinja_l_metas/004", False, True),
        ("jinja_l_metas/005", False, True),
        ("jinja_l_metas/006", False, True),
        # Library Loading from a folder when library is module
        ("jinja_m_libraries_module/jinja", True, False),
        ("jinja_n_nested_macros/jinja", True, False),
        # Test more dbt configurations
        ("jinja_o_config_override_dbt_builtins/override_dbt_builtins", True, False),
        ("jinja_p_disable_dbt_builtins/disable_dbt_builtins", True, False),
        # Load all the macros
        ("jinja_q_multiple_path_macros/jinja", True, False),
    ],
)
def test__templater_full(subpath, code_only, include_meta, yaml_loader, caplog):
    """Check structure can be parsed from jinja templated files."""
    # Log the templater and lexer throughout this test
    caplog.set_level(logging.DEBUG, logger="sqlfluff.templater")
    caplog.set_level(logging.DEBUG, logger="sqlfluff.lexer")

    assert_structure(
        yaml_loader,
        "test/fixtures/templater/" + subpath,
        code_only=code_only,
        include_meta=include_meta,
    )


def test__templater_jinja_block_matching(caplog):
    """Test the block UUID matching works with a complicated case."""
    caplog.set_level(logging.DEBUG, logger="sqlfluff.lexer")
    path = "test/fixtures/templater/jinja_l_metas/002.sql"
    # Parse the file.
    p = list(Linter().parse_path(path))
    parsed = p[0][0]
    assert parsed
    # We only care about the template elements
    template_segments = [
        seg
        for seg in parsed.raw_segments
        if seg.is_type("template_loop", "placeholder")
    ]

    # Group them together by block UUID
    assert all(
        seg.block_uuid for seg in template_segments
    ), "All templated segments should have a block uuid!"
    grouped = defaultdict(list)
    for seg in template_segments:
        grouped[seg.block_uuid].append(seg.pos_marker.working_loc)

    print(grouped)

    # Now the matching block IDs should be found at the following positions.
    # NOTE: These are working locations in the rendered file.
    groups = {
        "for actions clause 1": [(6, 5), (9, 5), (12, 5), (15, 5)],
        "for actions clause 2": [(17, 5), (21, 5), (29, 5), (37, 5)],
        "if loop.first 1": [(18, 9), (20, 9)],
        "if loop.first 2": [(22, 9), (28, 9)],
        "if loop.first 3": [(30, 9), (36, 9)],
    }

    # Check all are accounted for:
    for clause in groups.keys():
        for block_uuid, locations in grouped.items():
            if groups[clause] == locations:
                print(f"Found {clause}, locations with UUID: {block_uuid}")
                break
        else:
            raise ValueError(f"Couldn't find appropriate grouping of blocks: {clause}")


@pytest.mark.parametrize(
    "subpath,code_only,include_meta",
    [
        # Test Airflow builtins
        ("jinja_q_airflow_builtins/airflow_builtins_filters", True, False),
        ("jinja_q_airflow_builtins/airflow_builtins_macros", True, False),
        ("jinja_q_airflow_builtins/airflow_builtins_variables", True, False),
    ],
)
@patch("random.random", autospec=True)
@patch("uuid.uuid4", autospec=True)
@patch("datetime.datetime", wraps=datetime.datetime)
def test__templater_full_jinja(
    mock_datetime,
    mock_uuid4,
    mock_random,
    subpath,
    code_only,
    include_meta,
    yaml_loader,
    caplog,
):
    """Check structure can be parsed from jinja templated files."""
    # Log the templater and lexer throughout this test
    caplog.set_level(logging.DEBUG, logger="sqlfluff.templater")
    caplog.set_level(logging.DEBUG, logger="sqlfluff.lexer")

    mock_datetime.now.return_value = datetime.datetime(
        2006, 6, 14, 8, 30, tzinfo=datetime.timezone.utc
    )
    mock_uuid4.return_value = "00000000-0000-0000-0000-000000000000"
    mock_random.return_value = 0.5

    assert_structure(
        yaml_loader,
        "test/fixtures/templater/" + subpath,
        code_only=code_only,
        include_meta=include_meta,
    )


@pytest.mark.parametrize(
    "test,result",
    [
        ("", []),
        ("foo", [("foo", "literal", 0)]),
        (
            "foo {{bar}} z ",
            [
                ("foo ", "literal", 0),
                ("{{bar}}", "templated", 4),
                (" z ", "literal", 11),
            ],
        ),
        (
            (
                "SELECT {# A comment #} {{field}} {% for i in [1, 3]%}, "
                "fld_{{i}}{% endfor %} FROM my_schema.{{my_table}} "
            ),
            [
                ("SELECT ", "literal", 0),
                ("{# A comment #}", "comment", 7),
                (" ", "literal", 22),
                ("{{field}}", "templated", 23),
                (" ", "literal", 32),
                ("{% for i in [1, 3]%}", "block_start", 33),
                (", fld_", "literal", 53),
                ("{{i}}", "templated", 59),
                ("{% endfor %}", "block_end", 64),
                (" FROM my_schema.", "literal", 76),
                ("{{my_table}}", "templated", 92),
                (" ", "literal", 104),
            ],
        ),
        (
            "{% set thing %}FOO{% endset %} BAR",
            [
                ("{% set thing %}", "block_start", 0),
                ("FOO", "literal", 15),
                ("{% endset %}", "block_end", 18),
                (" BAR", "literal", 30),
            ],
        ),
        (
            # Tests Jinja "block assignment" syntax. Also tests the use of
            # template substitution within the block: {{ "dev" }}.
            """{% set my_query %}
select 1 from foobarfoobarfoobarfoobar_{{ "dev" }}
{% endset %}
{{ my_query }}
""",
            [
                ("{% set my_query %}", "block_start", 0),
                ("\nselect 1 from foobarfoobarfoobarfoobar_", "literal", 18),
                ('{{ "dev" }}', "templated", 58),
                ("\n", "literal", 69),
                ("{% endset %}", "block_end", 70),
                ("\n", "literal", 82),
                ("{{ my_query }}", "templated", 83),
                ("\n", "literal", 97),
            ],
        ),
    ],
)
def test__templater_jinja_slice_template(test, result):
    """Test _slice_template."""
    templater = JinjaTemplater()
    env, live_context, make_template = templater.template_builder()
    analyzer = JinjaAnalyzer(test, env)
    analyzer.analyze(make_template)
    resp = analyzer.raw_sliced
    # check contiguous (unless there's a comment in it)
    if "{#" not in test:
        assert "".join(elem.raw for elem in resp) == test
        # check indices
        idx = 0
        for raw_slice in resp:
            assert raw_slice.source_idx == idx
            idx += len(raw_slice.raw)
    # Check total result
    assert [
        (raw_slice.raw, raw_slice.slice_type, raw_slice.source_idx)
        for raw_slice in resp
    ] == result


def _statement(*args, **kwargs):
    return "_statement"


def _load_result(*args, **kwargs):
    return "_load_result"


@pytest.mark.parametrize(
    "raw_file,override_context,result",
    [
        ("", None, []),
        ("foo", None, [("literal", slice(0, 3, None), slice(0, 3, None))]),
        # Example with no loops
        (
            "SELECT {{blah}}, boo {# comment #} from something",
            dict(blah="foobar"),
            [
                ("literal", slice(0, 7, None), slice(0, 7, None)),
                ("templated", slice(7, 15, None), slice(7, 13, None)),
                ("literal", slice(15, 21, None), slice(13, 19, None)),
                ("comment", slice(21, 34, None), slice(19, 19, None)),
                ("literal", slice(34, 49, None), slice(19, 34, None)),
            ],
        ),
        # Example with loops
        (
            (
                "SELECT {# A comment #} {{field}} {% for i in [1, 3, 7]%}, "
                "fld_{{i}}_x{% endfor %} FROM my_schema.{{my_table}} "
            ),
            dict(field="foobar", my_table="barfoo"),
            [
                ("literal", slice(0, 7, None), slice(0, 7, None)),
                ("comment", slice(7, 22, None), slice(7, 7, None)),
                ("literal", slice(22, 23, None), slice(7, 8, None)),
                ("templated", slice(23, 32, None), slice(8, 14, None)),
                ("literal", slice(32, 33, None), slice(14, 15, None)),
                ("block_start", slice(33, 56, None), slice(15, 15, None)),
                ("literal", slice(56, 62, None), slice(15, 21, None)),
                ("templated", slice(62, 67, None), slice(21, 22, None)),
                ("literal", slice(67, 69, None), slice(22, 24, None)),
                ("block_end", slice(69, 81, None), slice(24, 24, None)),
                ("literal", slice(56, 62, None), slice(24, 30, None)),
                ("templated", slice(62, 67, None), slice(30, 31, None)),
                ("literal", slice(67, 69, None), slice(31, 33, None)),
                ("block_end", slice(69, 81, None), slice(33, 33, None)),
                ("literal", slice(56, 62, None), slice(33, 39, None)),
                ("templated", slice(62, 67, None), slice(39, 40, None)),
                ("literal", slice(67, 69, None), slice(40, 42, None)),
                ("block_end", slice(69, 81, None), slice(42, 42, None)),
                ("literal", slice(81, 97, None), slice(42, 58, None)),
                ("templated", slice(97, 109, None), slice(58, 64, None)),
                ("literal", slice(109, 110, None), slice(64, 65, None)),
            ],
        ),
        # Example with loops (and utilising the end slice code)
        (
            (
                "SELECT {# A comment #} {{field}} {% for i in [1, 3, 7]%}, "
                "fld_{{i}}{% endfor %} FROM my_schema.{{my_table}} "
            ),
            dict(field="foobar", my_table="barfoo"),
            [
                ("literal", slice(0, 7, None), slice(0, 7, None)),
                ("comment", slice(7, 22, None), slice(7, 7, None)),
                ("literal", slice(22, 23, None), slice(7, 8, None)),
                ("templated", slice(23, 32, None), slice(8, 14, None)),
                ("literal", slice(32, 33, None), slice(14, 15, None)),
                ("block_start", slice(33, 56, None), slice(15, 15, None)),
                ("literal", slice(56, 62, None), slice(15, 21, None)),
                ("templated", slice(62, 67, None), slice(21, 22, None)),
                ("block_end", slice(67, 79, None), slice(22, 22, None)),
                ("literal", slice(56, 62, None), slice(22, 28, None)),
                ("templated", slice(62, 67, None), slice(28, 29, None)),
                ("block_end", slice(67, 79, None), slice(29, 29, None)),
                ("literal", slice(56, 62, None), slice(29, 35, None)),
                ("templated", slice(62, 67, None), slice(35, 36, None)),
                ("block_end", slice(67, 79, None), slice(36, 36, None)),
                ("literal", slice(79, 95, None), slice(36, 52, None)),
                ("templated", slice(95, 107, None), slice(52, 58, None)),
                ("literal", slice(107, 108, None), slice(58, 59, None)),
            ],
        ),
        # Test a trailing split, and some variables which don't refer anything.
        (
            "{{ config(materialized='view') }}\n\nSELECT 1 FROM {{ source('finance', "
            "'reconciled_cash_facts') }}\n\n",
            dict(
                config=lambda *args, **kwargs: "",
                source=lambda *args, **kwargs: "finance_reconciled_cash_facts",
            ),
            [
                ("templated", slice(0, 33, None), slice(0, 0, None)),
                ("literal", slice(33, 49, None), slice(0, 16, None)),
                ("templated", slice(49, 97, None), slice(16, 45, None)),
                ("literal", slice(97, 99, None), slice(45, 47, None)),
            ],
        ),
        # Test splitting with a loop.
        (
            "SELECT\n    "
            "{% for i in [1, 2, 3] %}\n        , "
            "c_{{i}}+42 AS the_meaning_of_li{{ 'f' * i }}\n    "
            "{% endfor %}\n"
            "FROM my_table",
            None,
            [
                ("literal", slice(0, 11, None), slice(0, 11, None)),
                ("block_start", slice(11, 35, None), slice(11, 11, None)),
                ("literal", slice(35, 48, None), slice(11, 24, None)),
                ("templated", slice(48, 53, None), slice(24, 25, None)),
                ("literal", slice(53, 77, None), slice(25, 49, None)),
                ("templated", slice(77, 90, None), slice(49, 50, None)),
                ("literal", slice(90, 95, None), slice(50, 55, None)),
                ("block_end", slice(95, 107, None), slice(55, 55, None)),
                ("literal", slice(35, 48, None), slice(55, 68, None)),
                ("templated", slice(48, 53, None), slice(68, 69, None)),
                ("literal", slice(53, 77, None), slice(69, 93, None)),
                ("templated", slice(77, 90, None), slice(93, 95, None)),
                ("literal", slice(90, 95, None), slice(95, 100, None)),
                ("block_end", slice(95, 107, None), slice(100, 100, None)),
                ("literal", slice(35, 48, None), slice(100, 113, None)),
                ("templated", slice(48, 53, None), slice(113, 114, None)),
                ("literal", slice(53, 77, None), slice(114, 138, None)),
                ("templated", slice(77, 90, None), slice(138, 141, None)),
                ("literal", slice(90, 95, None), slice(141, 146, None)),
                ("block_end", slice(95, 107, None), slice(146, 146, None)),
                ("literal", slice(107, 121, None), slice(146, 160, None)),
            ],
        ),
        # Test an example where a block is removed entirely.
        (
            "{% set thing %}FOO{% endset %} SELECT 1",
            None,
            [
                ("block_start", slice(0, 15, None), slice(0, 0, None)),
                ("literal", slice(15, 18, None), slice(0, 0, None)),
                ("block_end", slice(18, 30, None), slice(0, 0, None)),
                ("literal", slice(30, 39, None), slice(0, 9, None)),
            ],
        ),
        (
            # Tests Jinja "include" directive.
            """{% include 'subdir/include_comment.sql' %}

SELECT 1
""",
            None,
            [
                ("templated", slice(0, 42, None), slice(0, 18, None)),
                ("literal", slice(42, 53, None), slice(18, 29, None)),
            ],
        ),
        (
            # Tests Jinja "from import" directive..
            """{% from 'echo.sql' import echo %}
{% from 'echoecho.sql' import echoecho %}

SELECT
    {{ echo("foo") }},
    {{ echoecho("bar") }}
""",
            None,
            [
                ("block_start", slice(0, 33, None), slice(0, 0, None)),
                ("literal", slice(33, 34, None), slice(0, 1, None)),
                ("block_start", slice(34, 75, None), slice(1, 1, None)),
                ("literal", slice(75, 88, None), slice(1, 14, None)),
                ("templated", slice(88, 105, None), slice(14, 19, None)),
                ("literal", slice(105, 111, None), slice(19, 25, None)),
                ("templated", slice(111, 132, None), slice(25, 34, None)),
                ("literal", slice(132, 133, None), slice(34, 35, None)),
            ],
        ),
        (
            # Tests issue 2541, a bug where the {%- endfor %} was causing
            # IndexError: list index out of range.
            """{% for x in ['A', 'B'] %}
    {% if x != 'A' %}
    SELECT 'E'
    {% endif %}
{%- endfor %}
""",
            None,
            [
                ("block_start", slice(0, 25, None), slice(0, 0, None)),
                ("literal", slice(25, 30, None), slice(0, 5, None)),
                ("block_start", slice(30, 47, None), slice(5, 5, None)),
                ("block_end", slice(67, 78, None), slice(5, 5, None)),
                ("literal", slice(78, 79, None), slice(5, 5, None)),
                ("block_end", slice(79, 92, None), slice(5, 5, None)),
                ("literal", slice(25, 30, None), slice(5, 10, None)),
                ("block_start", slice(30, 47, None), slice(10, 10, None)),
                ("literal", slice(47, 67, None), slice(10, 30, None)),
                ("block_end", slice(67, 78, None), slice(30, 30, None)),
                ("literal", slice(78, 79, None), slice(30, 30, None)),
                ("block_end", slice(79, 92, None), slice(30, 30, None)),
                ("literal", slice(92, 93, None), slice(30, 31, None)),
            ],
        ),
        (
            # Similar to the test above for issue 2541, but it's even trickier:
            # whitespace control everywhere and NO NEWLINES or other characters
            # between Jinja segments. In order to get a thorough-enough trace,
            # JinjaTracer has to build the alternate template with whitespace
            # control removed, as this increases the amount of trace output.
            "{%- for x in ['A', 'B'] -%}"
            "{%- if x == 'B' -%}"
            "SELECT 'B';"
            "{%- endif -%}"
            "{%- if x == 'A' -%}"
            "SELECT 'A';"
            "{%- endif -%}"
            "{%- endfor -%}",
            None,
            [
                ("block_start", slice(0, 27, None), slice(0, 0, None)),
                ("block_start", slice(27, 46, None), slice(0, 0, None)),
                ("block_end", slice(57, 70, None), slice(0, 0, None)),
                ("block_start", slice(70, 89, None), slice(0, 0, None)),
                ("literal", slice(89, 100, None), slice(0, 11, None)),
                ("block_end", slice(100, 113, None), slice(11, 11, None)),
                ("block_end", slice(113, 127, None), slice(11, 11, None)),
                ("block_start", slice(27, 46, None), slice(11, 11, None)),
                ("literal", slice(46, 57, None), slice(11, 22, None)),
                ("block_end", slice(57, 70, None), slice(22, 22, None)),
                ("block_start", slice(70, 89, None), slice(22, 22, None)),
                ("block_end", slice(100, 113, None), slice(22, 22, None)),
                ("block_end", slice(113, 127, None), slice(22, 22, None)),
            ],
        ),
        (
            # Test for issue 2786. Also lots of whitespace control. In this
            # case, removing whitespace control alone wasn't enough. In order
            # to get a good trace, JinjaTracer had to be updated so the
            # alternate template included output for the discarded whitespace.
            """select
    id,
    {%- for features in ["value4", "value5"] %}
        {%- if features in ["value7"] %}
            {{features}}
            {%- if not loop.last -%},{% endif %}
        {%- else -%}
            {{features}}
            {%- if not loop.last -%},{% endif %}
        {%- endif -%}
    {%- endfor %}
from my_table
""",
            None,
            [
                ("literal", slice(0, 14, None), slice(0, 14, None)),
                ("literal", slice(14, 19, None), slice(14, 14, None)),
                ("block_start", slice(19, 62, None), slice(14, 14, None)),
                ("literal", slice(62, 71, None), slice(14, 14, None)),
                ("block_start", slice(71, 103, None), slice(14, 14, None)),
                ("block_mid", slice(186, 198, None), slice(14, 14, None)),
                ("literal", slice(198, 211, None), slice(14, 14, None)),
                ("templated", slice(211, 223, None), slice(14, 20, None)),
                ("literal", slice(223, 236, None), slice(20, 20, None)),
                ("block_start", slice(236, 260, None), slice(20, 20, None)),
                ("literal", slice(260, 261, None), slice(20, 21, None)),
                ("block_end", slice(261, 272, None), slice(21, 21, None)),
                ("literal", slice(272, 281, None), slice(21, 21, None)),
                ("block_end", slice(281, 294, None), slice(21, 21, None)),
                ("literal", slice(294, 299, None), slice(21, 21, None)),
                ("block_end", slice(299, 312, None), slice(21, 21, None)),
                ("literal", slice(62, 71, None), slice(21, 21, None)),
                ("block_start", slice(71, 103, None), slice(21, 21, None)),
                ("block_mid", slice(186, 198, None), slice(21, 21, None)),
                ("literal", slice(198, 211, None), slice(21, 21, None)),
                ("templated", slice(211, 223, None), slice(21, 27, None)),
                ("literal", slice(223, 236, None), slice(27, 27, None)),
                ("block_start", slice(236, 260, None), slice(27, 27, None)),
                ("block_end", slice(261, 272, None), slice(27, 27, None)),
                ("literal", slice(272, 281, None), slice(27, 27, None)),
                ("block_end", slice(281, 294, None), slice(27, 27, None)),
                ("literal", slice(294, 299, None), slice(27, 27, None)),
                ("block_end", slice(299, 312, None), slice(27, 27, None)),
                ("literal", slice(312, 327, None), slice(27, 42, None)),
            ],
        ),
        (
            # Test for issue 2835. There's no space between "col" and "="
            """{% set col= "col1" %}
SELECT {{ col }}
""",
            None,
            [
                ("block_start", slice(0, 21, None), slice(0, 0, None)),
                ("literal", slice(21, 29, None), slice(0, 8, None)),
                ("templated", slice(29, 38, None), slice(8, 12, None)),
                ("literal", slice(38, 39, None), slice(12, 13, None)),
            ],
        ),
        (
            # Another test for issue 2835. The {% for %} loop inside the
            # {% set %} caused JinjaTracer to think the {% set %} ended
            # at the {% endfor %}
            """{% set some_part_of_the_query %}
    {% for col in ["col1"] %}
    {{col}}
    {% endfor %}
{% endset %}

SELECT {{some_part_of_the_query}}
FROM SOME_TABLE
""",
            None,
            [
                ("block_start", slice(0, 32, None), slice(0, 0, None)),
                ("literal", slice(32, 37, None), slice(0, 0, None)),
                ("block_start", slice(37, 62, None), slice(0, 0, None)),
                ("literal", slice(62, 67, None), slice(0, 0, None)),
                ("templated", slice(67, 74, None), slice(0, 0, None)),
                ("literal", slice(74, 79, None), slice(0, 0, None)),
                ("block_end", slice(79, 91, None), slice(0, 0, None)),
                ("literal", slice(91, 92, None), slice(0, 0, None)),
                ("block_end", slice(92, 104, None), slice(0, 0, None)),
                ("literal", slice(104, 113, None), slice(0, 9, None)),
                ("templated", slice(113, 139, None), slice(9, 29, None)),
                ("literal", slice(139, 156, None), slice(29, 46, None)),
            ],
        ),
        (
            # Third test for issue 2835. This was the original SQL provided in
            # the issue report.
            """{% set whitelisted= [
    {'name': 'COL_1'},
    {'name': 'COL_2'},
    {'name': 'COL_3'}
] %}

{% set some_part_of_the_query %}
    {% for col in whitelisted %}
    {{col.name}}{{ ", " if not loop.last }}
    {% endfor %}
{% endset %}

SELECT {{some_part_of_the_query}}
FROM SOME_TABLE
""",
            None,
            [
                ("block_start", slice(0, 94, None), slice(0, 0, None)),
                ("literal", slice(94, 96, None), slice(0, 2, None)),
                ("block_start", slice(96, 128, None), slice(2, 2, None)),
                ("literal", slice(128, 133, None), slice(2, 2, None)),
                ("block_start", slice(133, 161, None), slice(2, 2, None)),
                ("literal", slice(161, 166, None), slice(2, 2, None)),
                ("templated", slice(166, 178, None), slice(2, 2, None)),
                ("templated", slice(178, 205, None), slice(2, 2, None)),
                ("literal", slice(205, 210, None), slice(2, 2, None)),
                ("block_end", slice(210, 222, None), slice(2, 2, None)),
                ("literal", slice(222, 223, None), slice(2, 2, None)),
                ("block_end", slice(223, 235, None), slice(2, 2, None)),
                ("literal", slice(235, 244, None), slice(2, 11, None)),
                ("templated", slice(244, 270, None), slice(11, 66, None)),
                ("literal", slice(270, 287, None), slice(66, 83, None)),
            ],
        ),
        (
            # Test for issue 2822: Handle slicing when there's no newline after
            # the Jinja block end.
            "{% if true %}\nSELECT 1 + 1\n{%- endif %}",
            None,
            [
                ("block_start", slice(0, 13, None), slice(0, 0, None)),
                ("literal", slice(13, 26, None), slice(0, 13, None)),
                ("literal", slice(26, 27, None), slice(13, 13, None)),
                ("block_end", slice(27, 39, None), slice(13, 13, None)),
            ],
        ),
        (
            # Test for issue 3434: Handle {% block %}.
            "SELECT {% block table_name %}block_contents{% endblock %} "
            "FROM {{ self.table_name() }}\n",
            None,
            [
                ("literal", slice(0, 7, None), slice(0, 7, None)),
                ("literal", slice(29, 43, None), slice(7, 21, None)),
                ("block_start", slice(7, 29, None), slice(21, 21, None)),
                ("literal", slice(29, 43, None), slice(21, 21, None)),
                ("block_end", slice(43, 57, None), slice(21, 21, None)),
                ("literal", slice(57, 63, None), slice(21, 27, None)),
                ("templated", slice(63, 86, None), slice(27, 27, None)),
                ("literal", slice(29, 43, None), slice(27, 41, None)),
                ("literal", slice(86, 87, None), slice(41, 42, None)),
            ],
        ),
        (
            # Another test for issue 3434: Similar to the first, but uses
            # the block inside a loop.
            """{% block table_name %}block_contents{% endblock %}
SELECT
{% for j in [4, 5, 6] %}
FROM {{ j }}{{ self.table_name() }}
{% endfor %}
""",
            None,
            [
                ("literal", slice(22, 36, None), slice(0, 14, None)),
                ("block_start", slice(0, 22, None), slice(14, 14, None)),
                ("literal", slice(22, 36, None), slice(14, 14, None)),
                ("block_end", slice(36, 50, None), slice(14, 14, None)),
                ("literal", slice(50, 58, None), slice(14, 22, None)),
                ("block_start", slice(58, 82, None), slice(22, 22, None)),
                ("literal", slice(82, 88, None), slice(22, 28, None)),
                ("templated", slice(88, 95, None), slice(28, 29, None)),
                ("templated", slice(95, 118, None), slice(29, 29, None)),
                ("literal", slice(22, 36, None), slice(29, 43, None)),
                ("literal", slice(118, 119, None), slice(43, 44, None)),
                ("block_end", slice(119, 131, None), slice(44, 44, None)),
                ("literal", slice(82, 88, None), slice(44, 50, None)),
                ("templated", slice(88, 95, None), slice(50, 51, None)),
                ("templated", slice(95, 118, None), slice(51, 51, None)),
                ("literal", slice(22, 36, None), slice(51, 65, None)),
                ("literal", slice(118, 119, None), slice(65, 66, None)),
                ("block_end", slice(119, 131, None), slice(66, 66, None)),
                ("literal", slice(82, 88, None), slice(66, 72, None)),
                ("templated", slice(88, 95, None), slice(72, 73, None)),
                ("templated", slice(95, 118, None), slice(73, 73, None)),
                ("literal", slice(22, 36, None), slice(73, 87, None)),
                ("literal", slice(118, 119, None), slice(87, 88, None)),
                ("block_end", slice(119, 131, None), slice(88, 88, None)),
                ("literal", slice(131, 132, None), slice(88, 89, None)),
            ],
        ),
        (
            """{{ statement('variables', fetch_result=true) }}
""",
            dict(
                statement=_statement,
                load_result=_load_result,
            ),
            [
                ("templated", slice(0, 47, None), slice(0, 10, None)),
                ("literal", slice(47, 48, None), slice(10, 11, None)),
            ],
        ),
        (
            "{% call statement('variables', fetch_result=true) %}"
            "select 1 as test"
            "{% endcall %}\n",
            dict(
                statement=_statement,
                load_result=_load_result,
            ),
            [
                ("templated", slice(0, 52, None), slice(0, 10, None)),
                ("literal", slice(52, 68, None), slice(10, 10, None)),
                ("block_end", slice(68, 81, None), slice(10, 10, None)),
                ("literal", slice(81, 82, None), slice(10, 11, None)),
            ],
        ),
    ],
)
def test__templater_jinja_slice_file(raw_file, override_context, result, caplog):
    """Test slice_file."""
    templater = JinjaTemplater(override_context=override_context)
    env, live_context, make_template = templater.template_builder(
        config=FluffConfig.from_path(
            "test/fixtures/templater/jinja_slice_template_macros"
        )
    )

    templated_file = make_template(raw_file).render()
    with caplog.at_level(logging.DEBUG, logger="sqlfluff.templater"):
        raw_sliced, sliced_file, templated_str = templater.slice_file(
            raw_file, templated_file, make_template=make_template
        )
    # Create a TemplatedFile from the results. This runs some useful sanity
    # checks.
    _ = TemplatedFile(raw_file, "<<DUMMY>>", templated_str, sliced_file, raw_sliced)
    # Check contiguous on the TEMPLATED VERSION
    print(sliced_file)
    prev_slice = None
    for elem in sliced_file:
        print(elem)
        if prev_slice:
            assert elem[2].start == prev_slice.stop
        prev_slice = elem[2]
    # Check that all literal segments have a raw slice
    for elem in sliced_file:
        if elem[0] == "literal":
            assert elem[1] is not None
    # check result
    actual = [
        (
            templated_file_slice.slice_type,
            templated_file_slice.source_slice,
            templated_file_slice.templated_slice,
        )
        for templated_file_slice in sliced_file
    ]
    assert actual == result


def test__templater_jinja_large_file_check():
    """Test large file skipping.

    The check is separately called on each .process() method
    so it makes sense to test a few templaters.
    """
    # First check we can process the file normally without specific config.
    # i.e. check the defaults work and the default is high.
    JinjaTemplater().process(
        in_str="SELECT 1",
        fname="<string>",
        config=FluffConfig(overrides={"dialect": "ansi"}),
    )
    # Second check setting the value low disables the check
    JinjaTemplater().process(
        in_str="SELECT 1",
        fname="<string>",
        config=FluffConfig(
            overrides={"dialect": "ansi", "large_file_skip_char_limit": 0}
        ),
    )
    # Finally check we raise a skip exception when config is set low.
    with pytest.raises(SQLFluffSkipFile) as excinfo:
        JinjaTemplater().process(
            in_str="SELECT 1",
            fname="<string>",
            config=FluffConfig(
                overrides={"dialect": "ansi", "large_file_skip_char_limit": 2},
            ),
        )

    assert "Length of file" in str(excinfo.value)


@pytest.mark.parametrize(
    "ignore, expected_violation",
    [
        (
            "",
            SQLTemplaterError(
                "Undefined jinja template variable: 'test_event_cadence'"
            ),
        ),
        ("templating", None),
    ],
)
def test_jinja_undefined_callable(ignore, expected_violation):
    """Test undefined callable returns TemplatedFile and sensible error."""
    templater = JinjaTemplater()
    templated_file, violations = templater.process(
        in_str="""WITH streams_cadence_test AS (
{{  test_event_cadence(
    model= ref('fct_recording_progression_stream'),
    grouping_column='archive_id', time_column='timestamp',
    date_part='minute', threshold=1) }}
)
SELECT * FROM final
""",
        fname="test.sql",
        config=FluffConfig(overrides={"dialect": "ansi", "ignore": ignore}),
    )
    # This was previously failing to process, due to UndefinedRecorder not
    # supporting __call__(), also Jinja thinking it was not *safe* to call.
    assert templated_file is not None
    if expected_violation:
        assert len(violations) == 1
        isinstance(violations[0], type(expected_violation))
        assert str(violations[0]) == str(expected_violation)
    else:
        assert len(violations) == 0


def test_dummy_undefined_fail_with_undefined_error():
    """Tests that a recursion error bug no longer occurs."""
    ud = DummyUndefined("name")
    with pytest.raises(UndefinedError):
        # This was previously causing a recursion error.
        ud._fail_with_undefined_error()


def test_undefined_magic_methods():
    """Test all the magic methods defined on DummyUndefined."""
    ud = DummyUndefined("name")

    # _self_impl
    assert ud + ud is ud
    assert ud - ud is ud
    assert ud / ud is ud
    assert ud // ud is ud
    assert ud % ud is ud
    assert ud**ud is ud
    assert +ud is ud
    assert -ud is ud
    assert ud << ud is ud
    assert ud[ud] is ud
    assert ~ud is ud
    assert ud(ud) is ud

    # _bool_impl
    assert ud and ud
    assert ud or ud
    assert ud ^ ud
    assert bool(ud)
    assert ud < ud
    assert ud <= ud
    assert ud == ud
    assert ud != ud
    assert ud >= ud
    assert ud > ud

    assert ud + ud is ud<|MERGE_RESOLUTION|>--- conflicted
+++ resolved
@@ -1,6 +1,5 @@
 """Tests for the jinja templater.
 
-<<<<<<< HEAD
 These tests also test much of the core lexer, especially
 the treatment of templated sections which only really make
 sense to test in the context of a templater which supports
@@ -8,9 +7,7 @@
 """
 
 from collections import defaultdict
-=======
 import datetime
->>>>>>> ec47bdc6
 import logging
 from typing import List, NamedTuple
 from unittest.mock import patch
@@ -18,19 +15,14 @@
 import pytest
 from jinja2.exceptions import UndefinedError
 
-<<<<<<< HEAD
 from sqlfluff.core.errors import SQLFluffSkipFile, SQLTemplaterError
+from sqlfluff.core import FluffConfig, Linter
 from sqlfluff.core.templaters import JinjaTemplater
 from sqlfluff.core.templaters.base import RawFileSlice, TemplatedFile
 from sqlfluff.core.templaters.jinja import DummyUndefined, JinjaAnalyzer
 from sqlfluff.core import Linter, FluffConfig
 
-=======
-from sqlfluff.core import FluffConfig, Linter
-from sqlfluff.core.templaters import JinjaTemplater
-from sqlfluff.core.templaters.base import RawFileSlice, TemplatedFile
 from sqlfluff.core.templaters.jinja import JinjaAnalyzer
->>>>>>> ec47bdc6
 
 JINJA_STRING = (
     "SELECT * FROM {% for c in blah %}{{c}}{% if not loop.last %}, "
@@ -636,51 +628,6 @@
     )
 
 
-def test__templater_jinja_block_matching(caplog):
-    """Test the block UUID matching works with a complicated case."""
-    caplog.set_level(logging.DEBUG, logger="sqlfluff.lexer")
-    path = "test/fixtures/templater/jinja_l_metas/002.sql"
-    # Parse the file.
-    p = list(Linter().parse_path(path))
-    parsed = p[0][0]
-    assert parsed
-    # We only care about the template elements
-    template_segments = [
-        seg
-        for seg in parsed.raw_segments
-        if seg.is_type("template_loop", "placeholder")
-    ]
-
-    # Group them together by block UUID
-    assert all(
-        seg.block_uuid for seg in template_segments
-    ), "All templated segments should have a block uuid!"
-    grouped = defaultdict(list)
-    for seg in template_segments:
-        grouped[seg.block_uuid].append(seg.pos_marker.working_loc)
-
-    print(grouped)
-
-    # Now the matching block IDs should be found at the following positions.
-    # NOTE: These are working locations in the rendered file.
-    groups = {
-        "for actions clause 1": [(6, 5), (9, 5), (12, 5), (15, 5)],
-        "for actions clause 2": [(17, 5), (21, 5), (29, 5), (37, 5)],
-        "if loop.first 1": [(18, 9), (20, 9)],
-        "if loop.first 2": [(22, 9), (28, 9)],
-        "if loop.first 3": [(30, 9), (36, 9)],
-    }
-
-    # Check all are accounted for:
-    for clause in groups.keys():
-        for block_uuid, locations in grouped.items():
-            if groups[clause] == locations:
-                print(f"Found {clause}, locations with UUID: {block_uuid}")
-                break
-        else:
-            raise ValueError(f"Couldn't find appropriate grouping of blocks: {clause}")
-
-
 @pytest.mark.parametrize(
     "subpath,code_only,include_meta",
     [
@@ -720,6 +667,51 @@
         code_only=code_only,
         include_meta=include_meta,
     )
+
+
+def test__templater_jinja_block_matching(caplog):
+    """Test the block UUID matching works with a complicated case."""
+    caplog.set_level(logging.DEBUG, logger="sqlfluff.lexer")
+    path = "test/fixtures/templater/jinja_l_metas/002.sql"
+    # Parse the file.
+    p = list(Linter().parse_path(path))
+    parsed = p[0][0]
+    assert parsed
+    # We only care about the template elements
+    template_segments = [
+        seg
+        for seg in parsed.raw_segments
+        if seg.is_type("template_loop", "placeholder")
+    ]
+
+    # Group them together by block UUID
+    assert all(
+        seg.block_uuid for seg in template_segments
+    ), "All templated segments should have a block uuid!"
+    grouped = defaultdict(list)
+    for seg in template_segments:
+        grouped[seg.block_uuid].append(seg.pos_marker.working_loc)
+
+    print(grouped)
+
+    # Now the matching block IDs should be found at the following positions.
+    # NOTE: These are working locations in the rendered file.
+    groups = {
+        "for actions clause 1": [(6, 5), (9, 5), (12, 5), (15, 5)],
+        "for actions clause 2": [(17, 5), (21, 5), (29, 5), (37, 5)],
+        "if loop.first 1": [(18, 9), (20, 9)],
+        "if loop.first 2": [(22, 9), (28, 9)],
+        "if loop.first 3": [(30, 9), (36, 9)],
+    }
+
+    # Check all are accounted for:
+    for clause in groups.keys():
+        for block_uuid, locations in grouped.items():
+            if groups[clause] == locations:
+                print(f"Found {clause}, locations with UUID: {block_uuid}")
+                break
+        else:
+            raise ValueError(f"Couldn't find appropriate grouping of blocks: {clause}")
 
 
 @pytest.mark.parametrize(
