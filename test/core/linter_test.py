"""The Test file for the linter class."""

import pytest
import os
from typing import List
from unittest.mock import patch

from sqlfluff.core import Linter, FluffConfig
from sqlfluff.core.linter import runner
from sqlfluff.core.errors import SQLBaseError, SQLLintError, SQLParseError
from sqlfluff.cli.formatters import CallbackFormatter
from sqlfluff.core.linter import LintingResult, NoQaDirective
import sqlfluff.core.linter as linter
<<<<<<< HEAD
from sqlfluff.core.parser import FilePositionMarker
from test.fixtures.dbt.templater import DBT_FLUFF_CONFIG, project_dir  # noqa: F401
=======
from sqlfluff.core.templaters import TemplatedFile
from test.fixtures.dbt.templater import in_dbt_project_dir  # noqa
>>>>>>> 01194f92


class DummyLintError(SQLBaseError):
    """Fake lint error used by tests, similar to SQLLintError."""

    def __init__(self, line_no: int, code: str = "L001"):
        self._code = code
        super(DummyLintError, self).__init__(line_no=line_no)


def normalise_paths(paths):
    """Test normalising paths.

    NB Paths on difference platforms might look different, so this
    makes them comparable.
    """
    return {pth.replace("/", ".").replace("\\", ".") for pth in paths}


def test__linter__path_from_paths__dir():
    """Test extracting paths from directories."""
    lntr = Linter()
    paths = lntr.paths_from_path("test/fixtures/lexer")
    assert normalise_paths(paths) == {
        "test.fixtures.lexer.block_comment.sql",
        "test.fixtures.lexer.inline_comment.sql",
        "test.fixtures.lexer.basic.sql",
    }


def test__linter__path_from_paths__default():
    """Test .sql files are found by default."""
    lntr = Linter()
    paths = normalise_paths(lntr.paths_from_path("test/fixtures/linter"))
    assert "test.fixtures.linter.passing.sql" in paths
    assert "test.fixtures.linter.discovery_file.txt" not in paths


def test__linter__path_from_paths__exts():
    """Test configuration of file discovery."""
    lntr = Linter(config=FluffConfig(overrides={"sql_file_exts": ".txt"}))
    paths = normalise_paths(lntr.paths_from_path("test/fixtures/linter"))
    assert "test.fixtures.linter.passing.sql" not in paths
    assert "test.fixtures.linter.discovery_file.txt" in paths


def test__linter__path_from_paths__file():
    """Test extracting paths from a file path."""
    lntr = Linter()
    paths = lntr.paths_from_path("test/fixtures/linter/indentation_errors.sql")
    assert normalise_paths(paths) == {"test.fixtures.linter.indentation_errors.sql"}


def test__linter__path_from_paths__not_exist():
    """Test extracting paths from a file path."""
    lntr = Linter()
    with pytest.raises(IOError):
        lntr.paths_from_path("asflekjfhsakuefhse")


def test__linter__path_from_paths__not_exist_ignore():
    """Test extracting paths from a file path."""
    lntr = Linter()
    paths = lntr.paths_from_path("asflekjfhsakuefhse", ignore_non_existent_files=True)
    assert len(paths) == 0


def test__linter__path_from_paths__explicit_ignore():
    """Test ignoring files that were passed explicitly."""
    lntr = Linter()
    paths = lntr.paths_from_path(
        "test/fixtures/linter/sqlfluffignore/path_a/query_a.sql",
        ignore_non_existent_files=True,
        ignore_files=True,
        working_path="test/fixtures/linter/sqlfluffignore/",
    )
    assert len(paths) == 0


def test__linter__path_from_paths__dot():
    """Test extracting paths from a dot."""
    lntr = Linter()
    paths = lntr.paths_from_path(".")
    # Use set theory to check that we get AT LEAST these files
    assert normalise_paths(paths) >= {
        "test.fixtures.lexer.block_comment.sql",
        "test.fixtures.lexer.inline_comment.sql",
        "test.fixtures.lexer.basic.sql",
    }


@pytest.mark.parametrize(
    "path",
    [
        "test/fixtures/linter/sqlfluffignore",
        "test/fixtures/linter/sqlfluffignore/",
        "test/fixtures/linter/sqlfluffignore/.",
    ],
)
def test__linter__path_from_paths__ignore(path):
    """Test extracting paths from a dot."""
    lntr = Linter()
    paths = lntr.paths_from_path(path)
    # We should only get query_b, because of the sqlfluffignore files.
    assert normalise_paths(paths) == {
        "test.fixtures.linter.sqlfluffignore.path_b.query_b.sql"
    }


@pytest.mark.parametrize(
    "path",
    [
        "test/fixtures/linter/indentation_errors.sql",
        "test/fixtures/linter/whitespace_errors.sql",
    ],
)
def test__linter__lint_string_vs_file(path):
    """Test the linter finds the same things on strings and files."""
    with open(path, "r") as f:
        sql_str = f.read()
    lntr = Linter()
    assert (
        lntr.lint_string(sql_str).check_tuples() == lntr.lint_path(path).check_tuples()
    )


@pytest.mark.parametrize(
    "rules,num_violations", [(None, 7), ("L010", 2), (("L001", "L009", "L031"), 2)]
)
def test__linter__get_violations_filter_rules(rules, num_violations):
    """Test filtering violations by which rules were violated."""
    lntr = Linter()
    lint_result = lntr.lint_string("select a, b FROM tbl c order BY d")

    assert len(lint_result.get_violations(rules=rules)) == num_violations


def test__linter__linting_result__sum_dicts():
    """Test the summing of dictionaries in the linter."""
    lr = LintingResult()
    i = {}
    a = dict(a=3, b=123, f=876.321)
    b = dict(a=19, b=321.0, g=23478)
    r = dict(a=22, b=444.0, f=876.321, g=23478)
    assert lr.sum_dicts(a, b) == r
    # Check the identity too
    assert lr.sum_dicts(r, i) == r


def test__linter__linting_result__combine_dicts():
    """Test the combination of dictionaries in the linter."""
    lr = LintingResult()
    a = dict(a=3, b=123, f=876.321)
    b = dict(h=19, i=321.0, j=23478)
    r = dict(z=22)
    assert lr.combine_dicts(a, b, r) == dict(
        a=3, b=123, f=876.321, h=19, i=321.0, j=23478, z=22
    )


@pytest.mark.parametrize("by_path,result_type", [(False, list), (True, dict)])
def test__linter__linting_result_check_tuples_by_path(by_path, result_type):
    """Test that a LintingResult can partition violations by the source files."""
    lntr = Linter()
    result = lntr.lint_paths(
        [
            "test/fixtures/linter/comma_errors.sql",
            "test/fixtures/linter/whitespace_errors.sql",
        ]
    )
    check_tuples = result.check_tuples(by_path=by_path)
    isinstance(check_tuples, result_type)


@pytest.mark.parametrize("parallel", [1, 2])
def test__linter__linting_result_get_violations(parallel):
    """Test that we can get violations from a LintingResult."""
    lntr = Linter()
    result = lntr.lint_paths(
        [
            "test/fixtures/linter/comma_errors.sql",
            "test/fixtures/linter/whitespace_errors.sql",
        ],
        parallel=parallel,
    )

    all([type(v) == SQLLintError for v in result.get_violations()])


@pytest.mark.parametrize("force_error", [False, True])
def test__linter__linting_parallel_thread(force_error, monkeypatch):
    """Run linter in parallel mode using threads.

    Similar to test__linter__linting_result_get_violations but uses a thread
    pool of 1 worker to test parallel mode without subprocesses. This lets the
    tests capture code coverage information for the backend parts of parallel
    execution without having to jump through hoops.
    """
    if not force_error:

        monkeypatch.setattr(Linter, "allow_process_parallelism", False)

    else:

        def _create_pool(*args, **kwargs):
            class ErrorPool:
                def __enter__(self):
                    return self

                def __exit__(self, exc_type, exc_val, exc_tb):
                    pass

                def imap_unordered(self, *args, **kwargs):
                    yield runner.DelayedException(ValueError())

            return ErrorPool()

        monkeypatch.setattr(runner.MultiProcessRunner, "_create_pool", _create_pool)

    lntr = Linter(formatter=CallbackFormatter(callback=lambda m: None, verbosity=0))
    result = lntr.lint_paths(
        ("test/fixtures/linter/comma_errors.sql",),
        parallel=2,
    )

    all([type(v) == SQLLintError for v in result.get_violations()])


@patch("sqlfluff.core.linter.Linter.lint_rendered")
def test_lint_path_parallel_wrapper_exception(patched_lint):
    """Tests the error catching behavior of _lint_path_parallel_wrapper().

    Test on MultiThread runner because otherwise we have pickling issues.
    """
    patched_lint.side_effect = ValueError("Something unexpected happened")
    for result in runner.MultiThreadRunner(Linter(), FluffConfig(), parallel=1).run(
        ["test/fixtures/linter/passing.sql"], fix=False
    ):
        assert isinstance(result, runner.DelayedException)
        with pytest.raises(ValueError):
            result.reraise()


@patch("sqlfluff.core.linter.runner.linter_logger")
@patch("sqlfluff.core.linter.Linter.lint_rendered")
def test__linter__linting_unexpected_error_handled_gracefully(
    patched_lint, patched_logger
):
    """Test that an unexpected internal error is handled gracefully and returns the issue-surfacing file."""
    patched_lint.side_effect = Exception("Something unexpected happened")
    lntr = Linter()
    lntr.lint_paths(("test/fixtures/linter/passing.sql",))
    assert (
        "Unable to lint test/fixtures/linter/passing.sql due to an internal error."
        # NB: Replace is to handle windows-style paths.
        in patched_logger.warning.call_args[0][0].replace("\\", "/")
        and "Exception: Something unexpected happened"
        in patched_logger.warning.call_args[0][0]
    )


def test__linter__raises_malformed_noqa():
    """A badly formatted noqa gets raised as a parsing error."""
    lntr = Linter()
    result = lntr.lint_string_wrapped("select 1 --noqa missing semicolon")

    with pytest.raises(SQLParseError):
        result.check_tuples()


def test__linter__empty_file():
    """Test linter behaves nicely with an empty string."""
    lntr = Linter()
    # Make sure no exceptions raised and no violations found in empty file.
    parsed = lntr.parse_string("")
    assert not parsed.violations


@pytest.mark.parametrize(
    "ignore_templated_areas,check_tuples",
    [
        (True, [("L006", 3, 39), ("L006", 3, 39)]),
        (
            False,
            [
                ("L006", 3, 16),
                ("L006", 3, 16),
                ("L006", 3, 16),
                ("L006", 3, 16),
                ("L006", 3, 39),
                ("L006", 3, 39),
            ],
        ),
    ],
)
def test__linter__mask_templated_violations(ignore_templated_areas, check_tuples):
    """Test linter masks files properly around templated content."""
    lntr = Linter(
        config=FluffConfig(
            overrides={
                "rules": "L006",
                "ignore_templated_areas": ignore_templated_areas,
            }
        )
    )
    linted = lntr.lint_path(path="test/fixtures/templater/jinja_h_macros/jinja.sql")
    assert linted.check_tuples() == check_tuples


@pytest.mark.parametrize(
    "input,expected",
    [
        ("", None),
        ("noqa", NoQaDirective(0, None, None)),
        ("noqa?", SQLParseError),
        ("noqa:", NoQaDirective(0, None, None)),
        ("noqa:L001,L002", NoQaDirective(0, ("L001", "L002"), None)),
        ("noqa: enable=L005", NoQaDirective(0, ("L005",), "enable")),
        ("noqa: disable=L010", NoQaDirective(0, ("L010",), "disable")),
        ("noqa: disable=all", NoQaDirective(0, None, "disable")),
        ("noqa: disable", SQLParseError),
    ],
)
def test_parse_noqa(input, expected):
    """Test correct of "noqa" comments."""
    result = Linter.parse_noqa(input, 0)
    if not isinstance(expected, type):
        assert result == expected
    else:
        # With exceptions, just check the type, not the contents.
        assert isinstance(result, expected)


@pytest.mark.parametrize(
    "noqa,violations,expected",
    [
        [
            [],
            [DummyLintError(1)],
            [
                0,
            ],
        ],
        [
            [dict(comment="noqa: L001", line_no=1)],
            [DummyLintError(1)],
            [],
        ],
        [
            [dict(comment="noqa: L001", line_no=2)],
            [DummyLintError(1)],
            [0],
        ],
        [
            [dict(comment="noqa: L002", line_no=1)],
            [DummyLintError(1)],
            [0],
        ],
        [
            [dict(comment="noqa: enable=L001", line_no=1)],
            [DummyLintError(1)],
            [0],
        ],
        [
            [dict(comment="noqa: disable=L001", line_no=1)],
            [DummyLintError(1)],
            [],
        ],
        [
            [
                dict(comment="noqa: disable=L001", line_no=2),
                dict(comment="noqa: enable=L001", line_no=4),
            ],
            [DummyLintError(1)],
            [0],
        ],
        [
            [
                dict(comment="noqa: disable=L001", line_no=2),
                dict(comment="noqa: enable=L001", line_no=4),
            ],
            [DummyLintError(2)],
            [],
        ],
        [
            [
                dict(comment="noqa: disable=L001", line_no=2),
                dict(comment="noqa: enable=L001", line_no=4),
            ],
            [DummyLintError(3)],
            [],
        ],
        [
            [
                dict(comment="noqa: disable=L001", line_no=2),
                dict(comment="noqa: enable=L001", line_no=4),
            ],
            [DummyLintError(4)],
            [0],
        ],
        [
            [
                dict(comment="noqa: disable=all", line_no=2),
                dict(comment="noqa: enable=all", line_no=4),
            ],
            [DummyLintError(1)],
            [0],
        ],
        [
            [
                dict(comment="noqa: disable=all", line_no=2),
                dict(comment="noqa: enable=all", line_no=4),
            ],
            [DummyLintError(2)],
            [],
        ],
        [
            [
                dict(comment="noqa: disable=all", line_no=2),
                dict(comment="noqa: enable=all", line_no=4),
            ],
            [DummyLintError(3)],
            [],
        ],
        [
            [
                dict(comment="noqa: disable=all", line_no=2),
                dict(comment="noqa: enable=all", line_no=4),
            ],
            [DummyLintError(4)],
            [0],
        ],
        [
            [
                dict(comment="noqa: disable=L001", line_no=2),
                dict(comment="noqa: enable=all", line_no=4),
            ],
            [
                DummyLintError(2, code="L001"),
                DummyLintError(2, code="L002"),
                DummyLintError(4, code="L001"),
                DummyLintError(4, code="L002"),
            ],
            [1, 2, 3],
        ],
        [
            [
                dict(comment="noqa: disable=all", line_no=2),
                dict(comment="noqa: enable=L001", line_no=4),
            ],
            [
                DummyLintError(2, code="L001"),
                DummyLintError(2, code="L002"),
                DummyLintError(4, code="L001"),
                DummyLintError(4, code="L002"),
            ],
            [2],
        ],
    ],
    ids=[
        "1_violation_no_ignore",
        "1_violation_ignore_specific_line",
        "1_violation_ignore_different_specific_line",
        "1_violation_ignore_different_specific_rule",
        "1_violation_ignore_enable_this_range",
        "1_violation_ignore_disable_this_range",
        "1_violation_line_1_ignore_disable_specific_2_3",
        "1_violation_line_2_ignore_disable_specific_2_3",
        "1_violation_line_3_ignore_disable_specific_2_3",
        "1_violation_line_4_ignore_disable_specific_2_3",
        "1_violation_line_1_ignore_disable_all_2_3",
        "1_violation_line_2_ignore_disable_all_2_3",
        "1_violation_line_3_ignore_disable_all_2_3",
        "1_violation_line_4_ignore_disable_all_2_3",
        "4_violations_two_types_disable_specific_enable_all",
        "4_violations_two_types_disable_all_enable_specific",
    ],
)
def test_linted_file_ignore_masked_violations(
    noqa: dict, violations: List[SQLBaseError], expected
):
    """Test that _ignore_masked_violations() correctly filters violations."""
    ignore_mask = [Linter.parse_noqa(**c) for c in noqa]
    lf = linter.LintedFile(
        path="",
        violations=violations,
        time_dict={},
        tree=None,
        ignore_mask=ignore_mask,
        templated_file=TemplatedFile.from_string(""),
    )
    result = lf._ignore_masked_violations(violations)
    expected_violations = [v for i, v in enumerate(violations) if i in expected]
    assert expected_violations == result


def test_linter_noqa():
    """Test "noqa" feature at the higher "Linter" level."""
    lntr = Linter(
        config=FluffConfig(
            overrides={
                "rules": "L012",
            }
        )
    )
    sql = """
    SELECT
        col_a a,
        col_b b, --noqa: disable=L012
        col_c c,
        col_d d, --noqa: enable=L012
        col_e e,
        col_f f,
        col_g g,  --noqa
        col_h h,
        col_i i, --noqa:L012
        col_j j,
        col_k k, --noqa:L013
        col_l l,
        col_m m,
        col_n n, --noqa: disable=all
        col_o o,
        col_p p --noqa: enable=all
    FROM foo
        """
    result = lntr.lint_string(sql)
    violations = result.get_violations()
    assert {3, 6, 7, 8, 10, 12, 13, 14, 15, 18} == {v.line_no for v in violations}


def test_linter_noqa_with_templating():
    """Similar to test_linter_noqa, but uses templating (Jinja)."""
    lntr = Linter(
        config=FluffConfig(
            overrides={
                "templater": "jinja",
                "rules": "L016",
            }
        )
    )
    sql = """
    {%- set a_var = ["1", "2"] -%}
    SELECT
      this_is_just_a_very_long_line_for_demonstration_purposes_of_a_bug_involving_templated_sql_files, --noqa: L016
      this_is_not_so_big
    FROM
      a_table
        """
    result = lntr.lint_string(sql)
    assert not result.get_violations()


@pytest.mark.dbt
def test__linter__skip_dbt_model_disabled(project_dir):  # noqa
    """Test that the linter skips disabled dbt models."""
    conf = FluffConfig(configs=DBT_FLUFF_CONFIG)
    lntr = Linter(config=conf)
<<<<<<< HEAD
    model_file_path = os.path.join(
        project_dir, "models/my_new_project/disabled_model.sql"
    )
    linted_path = lntr.lint_path(path=model_file_path)
    linted_file = linted_path.files[0]
    assert linted_file.path == model_file_path
    assert not linted_file.templated_file
=======
    linted_path = lntr.lint_path(path="models/my_new_project/disabled_model.sql")
    # Check that the file is still there
    assert len(linted_path.files) == 1
    linted_file = linted_path.files[0]
    # Make sure it appears as expected.
    assert linted_file.path == "models/my_new_project/disabled_model.sql"
    assert not linted_file.templated_file
    assert not linted_file.tree


def test_delayed_exception():
    """Test that DelayedException stores and reraises a stored exception."""
    ve = ValueError()
    de = runner.DelayedException(ve)
    with pytest.raises(ValueError):
        de.reraise()
>>>>>>> 01194f92
<|MERGE_RESOLUTION|>--- conflicted
+++ resolved
@@ -11,13 +11,8 @@
 from sqlfluff.cli.formatters import CallbackFormatter
 from sqlfluff.core.linter import LintingResult, NoQaDirective
 import sqlfluff.core.linter as linter
-<<<<<<< HEAD
-from sqlfluff.core.parser import FilePositionMarker
 from test.fixtures.dbt.templater import DBT_FLUFF_CONFIG, project_dir  # noqa: F401
-=======
 from sqlfluff.core.templaters import TemplatedFile
-from test.fixtures.dbt.templater import in_dbt_project_dir  # noqa
->>>>>>> 01194f92
 
 
 class DummyLintError(SQLBaseError):
@@ -575,21 +570,14 @@
     """Test that the linter skips disabled dbt models."""
     conf = FluffConfig(configs=DBT_FLUFF_CONFIG)
     lntr = Linter(config=conf)
-<<<<<<< HEAD
     model_file_path = os.path.join(
         project_dir, "models/my_new_project/disabled_model.sql"
     )
     linted_path = lntr.lint_path(path=model_file_path)
-    linted_file = linted_path.files[0]
-    assert linted_file.path == model_file_path
-    assert not linted_file.templated_file
-=======
-    linted_path = lntr.lint_path(path="models/my_new_project/disabled_model.sql")
     # Check that the file is still there
     assert len(linted_path.files) == 1
     linted_file = linted_path.files[0]
-    # Make sure it appears as expected.
-    assert linted_file.path == "models/my_new_project/disabled_model.sql"
+    assert linted_file.path == model_file_path
     assert not linted_file.templated_file
     assert not linted_file.tree
 
@@ -599,5 +587,4 @@
     ve = ValueError()
     de = runner.DelayedException(ve)
     with pytest.raises(ValueError):
-        de.reraise()
->>>>>>> 01194f92
+        de.reraise()