"""The MySQL dialect.

For now the only change is the parsing of comments.
https://dev.mysql.com/doc/refman/8.0/en/differences-from-ansi.html
"""

from sqlfluff.core.parser import (
    BaseSegment,
    Ref,
    AnyNumberOf,
    Sequence,
    OneOf,
    Bracketed,
    RegexLexer,
    CommentSegment,
    NamedParser,
    CodeSegment,
    StringParser,
    SymbolSegment,
    Delimited,
    RegexParser,
)
from sqlfluff.core.dialects import load_raw_dialect

ansi_dialect = load_raw_dialect("ansi")
mysql_dialect = ansi_dialect.copy_as("mysql")

mysql_dialect.patch_lexer_matchers(
    [
        RegexLexer(
            "inline_comment",
            r"(-- |#)[^\n]*",
            CommentSegment,
            segment_kwargs={"trim_start": ("-- ", "#")},
        )
    ]
)

# Reserve USE, FORCE & IGNORE
mysql_dialect.sets("unreserved_keywords").difference_update(
    [
        "FORCE",
        "IGNORE",
        "USE",
        "SQL_BUFFER_RESULT",
        "SQL_NO_CACHE",
        "SQL_CACHE",
        "DUMPFILE",
        "SKIP",
        "LOCKED",
        "CLASS_ORIGIN",
        "SUBCLASS_ORIGIN",
        "RETURNED_SQLSTATE",
        "MESSAGE_TEXT",
        "MYSQL_ERRNO",
        "CONSTRAINT_CATALOG",
        "CONSTRAINT_SCHEMA",
        "CONSTRAINT_NAME",
        "CATALOG_NAME",
        "SCHEMA_NAME",
        "TABLE_NAME",
        "COLUMN_NAME",
        "CURSOR_NAME",
        "STACKED",
    ]
)
mysql_dialect.sets("reserved_keywords").update(
    [
        "FORCE",
        "IGNORE",
        "USE",
        "SQL_BUFFER_RESULT",
        "SQL_NO_CACHE",
        "SQL_CACHE",
        "DUMPFILE",
        "SKIP",
        "LOCKED",
        "CLASS_ORIGIN",
        "SUBCLASS_ORIGIN",
        "RETURNED_SQLSTATE",
        "MESSAGE_TEXT",
        "MYSQL_ERRNO",
        "CONSTRAINT_CATALOG",
        "CONSTRAINT_SCHEMA",
        "CONSTRAINT_NAME",
        "CATALOG_NAME",
        "SCHEMA_NAME",
        "TABLE_NAME",
        "COLUMN_NAME",
        "CURSOR_NAME",
        "STACKED",
    ]
)

mysql_dialect.replace(
    QuotedIdentifierSegment=NamedParser(
        "back_quote",
        CodeSegment,
        name="quoted_identifier",
        type="identifier",
        trim_chars=("`",),
    ),
    LiteralGrammar=ansi_dialect.get_grammar("LiteralGrammar").copy(
        insert=[
            Ref("DoubleQuotedLiteralSegment"),
        ]
    ),
    FromClauseTerminatorGrammar=ansi_dialect.get_grammar(
        "FromClauseTerminatorGrammar"
    ).copy(
        insert=[
            Ref("IndexHintClauseSegment"),
            Ref("SelectPartitionClauseSegment"),
            Ref("ForClauseSegment"),
            Ref("SetOperatorSegment"),
            Ref("WithNoSchemaBindingClauseSegment"),
        ]
    ),
    BaseExpressionElementGrammar=ansi_dialect.get_grammar(
        "BaseExpressionElementGrammar"
    ).copy(
        insert=[
            Ref("SessionVariableNameSegment"),
            Ref("LocalVariableNameSegment"),
        ]
    ),
)

mysql_dialect.add(
    DoubleQuotedLiteralSegment=NamedParser(
        "double_quote",
        CodeSegment,
        name="quoted_literal",
        type="literal",
        trim_chars=('"',),
    ),
    AtSignLiteralSegment=NamedParser(
        "atsign",
        CodeSegment,
        name="atsign_literal",
        type="literal",
        trim_chars=("@",),
    ),
)


@mysql_dialect.segment(replace=True)
class CreateTableStatementSegment(
    ansi_dialect.get_segment("CreateTableStatementSegment")  # type: ignore
):
    """Create table segment.

    https://dev.mysql.com/doc/refman/8.0/en/create-table.html
    """

    match_grammar = ansi_dialect.get_segment(
        "CreateTableStatementSegment"
    ).match_grammar.copy(
        insert=[
            AnyNumberOf(
                Sequence(
                    Ref.keyword("DEFAULT", optional=True),
                    Ref("ParameterNameSegment"),
                    Ref("EqualsSegment"),
                    OneOf(Ref("LiteralGrammar"), Ref("ParameterNameSegment")),
                ),
            ),
        ],
    )


mysql_dialect.add(
    DoubleForwardSlashSegment=StringParser(
        "//", SymbolSegment, name="doubleforwardslash", type="statement_terminator"
    ),
    DoubleDollarSignSegment=StringParser(
        "$$", SymbolSegment, name="doubledollarsign", type="statement_terminator"
    ),
    AtSignSignSegment=StringParser(
        "@", SymbolSegment, name="atsign", type="user_designator"
    ),
    OutputParameterSegment=StringParser(
        "OUT", SymbolSegment, name="inputparameter", type="parameter_direction"
    ),
    InputParameterSegment=StringParser(
        "IN", SymbolSegment, name="outputparameter", type="parameter_direction"
    ),
    InputOutputParameterSegment=StringParser(
        "INOUT", SymbolSegment, name="inputoutputparameter", type="parameter_direction"
    ),
    ProcedureParameterGrammar=OneOf(
        Sequence(
            OneOf(
                Ref("OutputParameterSegment"),
                Ref("InputParameterSegment"),
                Ref("InputOutputParameterSegment"),
                optional=True,
            ),
            Ref("ParameterNameSegment", optional=True),
            Ref("DatatypeSegment"),
        ),
        Ref("DatatypeSegment"),
    ),
    LocalVariableNameSegment=RegexParser(
        r"`?[a-zA-Z0-9_]*`?",
        CodeSegment,
        name="declared_variable",
        type="variable",
    ),
    SessionVariableNameSegment=RegexParser(
        r"[@][a-zA-Z0-9_]*",
        CodeSegment,
        name="declared_variable",
        type="variable",
    ),
)

mysql_dialect.replace(
    DelimiterSegment=OneOf(Ref("SemicolonSegment"), Ref("TildeSegment")),
    TildeSegment=StringParser(
        "~", SymbolSegment, name="tilde", type="statement_terminator"
    ),
    ParameterNameSegment=RegexParser(
        r"`?[A-Za-z0-9_]*`?", CodeSegment, name="parameter", type="parameter"
    ),
    SingleIdentifierGrammar=ansi_dialect.get_grammar("SingleIdentifierGrammar").copy(
        insert=[Ref("SessionVariableNameSegment")]
    ),
)

mysql_dialect.insert_lexer_matchers(
    [
        RegexLexer(
            "atsign",
            r"[@][a-zA-Z0-9_]*",
            CodeSegment,
        ),
    ],
    before="code",
)


@mysql_dialect.segment()
class DeclareStatement(BaseSegment):
    """DECLARE statement.

    https://dev.mysql.com/doc/refman/8.0/en/declare-local-variable.html
    https://dev.mysql.com/doc/refman/8.0/en/declare-handler.html
    https://dev.mysql.com/doc/refman/8.0/en/declare-condition.html
    https://dev.mysql.com/doc/refman/8.0/en/declare-cursor.html
    """

    type = "declare_statement"

    match_grammar = OneOf(
        Sequence(
            "DECLARE",
            Ref("NakedIdentifierSegment"),
            "CURSOR",
            "FOR",
            Ref("StatementSegment"),
        ),
        Sequence(
            "DECLARE",
            OneOf("CONTINUE", "EXIT", "UNDO"),
            "HANDLER",
            "FOR",
            OneOf(
                "SQLEXCEPTION",
                "SQLWARNING",
                Sequence("NOT", "FOUND"),
                Sequence(
                    "SQLSTATE",
                    Ref.keyword("VALUE", optional=True),
                    Ref("QuotedLiteralSegment"),
                ),
                OneOf(
                    Ref("QuotedLiteralSegment"),
                    Ref("NumericLiteralSegment"),
                    Ref("NakedIdentifierSegment"),
                ),
            ),
            Sequence(Ref("StatementSegment")),
        ),
        Sequence(
            "DECLARE",
            Ref("NakedIdentifierSegment"),
            "CONDITION",
            "FOR",
            OneOf(Ref("QuotedLiteralSegment"), Ref("NumericLiteralSegment")),
        ),
        Sequence(
            "DECLARE",
            Ref("LocalVariableNameSegment"),
            Ref("DatatypeSegment"),
            Sequence(
                Ref.keyword("DEFAULT"),
                OneOf(
                    Ref("QuotedLiteralSegment"),
                    Ref("NumericLiteralSegment"),
                    Ref("FunctionSegment"),
                ),
                optional=True,
            ),
        ),
    )


@mysql_dialect.segment(replace=True)
class StatementSegment(ansi_dialect.get_segment("StatementSegment")):  # type: ignore
    """Overriding StatementSegment to allow for additional segment parsing."""

    parse_grammar = ansi_dialect.get_segment("StatementSegment").parse_grammar.copy(
        insert=[
            Ref("DelimiterStatement"),
            Ref("CreateProcedureStatementSegment"),
            Ref("DeclareStatement"),
            Ref("SetAssignmentStatementSegment"),
            Ref("IfExpressionStatement"),
            Ref("WhileStatementSegment"),
            Ref("IterateStatementSegment"),
            Ref("RepeatStatementSegment"),
            Ref("LoopStatementSegment"),
            Ref("CallStoredProcedureSegment"),
            Ref("PrepareSegment"),
            Ref("ExecuteSegment"),
            Ref("DeallocateSegment"),
            Ref("GetDiagnosticsSegment"),
            Ref("ResignalSegment"),
            Ref("CursorOpenCloseSegment"),
            Ref("CursorFetchSegment"),
        ],
    )


@mysql_dialect.segment()
class DelimiterStatement(BaseSegment):
    """DELIMITER statement."""

    type = "delimiter_statement"

    match_grammar = Ref.keyword("DELIMITER")


@mysql_dialect.segment()
class CreateProcedureStatementSegment(BaseSegment):
    """A `CREATE PROCEDURE` statement.

    https://dev.mysql.com/doc/refman/8.0/en/create-procedure.html
    """

    type = "create_procedure_statement"

    match_grammar = Sequence(
        "CREATE",
        Ref("DefinerSegment", optional=True),
        "PROCEDURE",
        Ref("FunctionNameSegment"),
        Ref("ProcedureParameterListGrammar", optional=True),
        Ref("CommentClauseSegment", optional=True),
        Ref("CharacteristicStatement", optional=True),
        Ref("FunctionDefinitionGrammar"),
    )


@mysql_dialect.segment(replace=True)
class FunctionDefinitionGrammar(BaseSegment):
    """This is the body of a `CREATE FUNCTION` statement."""

    match_grammar = Ref("TransactionStatementSegment")


@mysql_dialect.segment()
class CharacteristicStatement(BaseSegment):
    """A Characteristics statement for functions/procedures."""

    type = "characteristic_statement"

    match_grammar = Sequence(
        OneOf("DETERMINISTIC", Sequence("NOT", "DETERMINISTIC")),
        Sequence("LANGUAGE", "SQL", optional=True),
        OneOf(
            Sequence("CONTAINS", "SQL", optional=True),
            Sequence("NO", "SQL", optional=True),
            Sequence("READS", "SQL", "DATA", optional=True),
            Sequence("MODIFIES", "SQL", "DATA", optional=True),
            optional=True,
        ),
        Sequence("SQL", "SECURITY", OneOf("DEFINER", "INVOKER"), optional=True),
    )


@mysql_dialect.segment(replace=True)
class CreateFunctionStatementSegment(BaseSegment):
    """A `CREATE FUNCTION` statement.

    https://dev.mysql.com/doc/refman/8.0/en/create-procedure.html
    """

    type = "create_function_statement"

    match_grammar = Sequence(
        "CREATE",
        Ref("DefinerSegment", optional=True),
        "FUNCTION",
        Ref("FunctionNameSegment"),
        Ref("FunctionParameterListGrammar", optional=True),
        Sequence(
            "RETURNS",
            Ref("DatatypeSegment"),
        ),
        Ref("CommentClauseSegment", optional=True),
        Ref("CharacteristicStatement"),
        Ref("FunctionDefinitionGrammar"),
    )


@mysql_dialect.segment(replace=True)
class DropStatementSegment(BaseSegment):
    """A `DROP` statement."""

    type = "drop_statement"

    match_grammar = Sequence(
        "DROP",
        OneOf(
            "TABLE",
            "VIEW",
            "USER",
            "FUNCTION",
            "PROCEDURE",
        ),
        Ref("IfExistsGrammar", optional=True),
        Ref("TableReferenceSegment"),
    )


@mysql_dialect.segment()
class ProcedureParameterListGrammar(BaseSegment):
    """The parameters for a procedure ie. `(in/out/inout name datatype)`."""

    match_grammar = Bracketed(
        Delimited(
            Ref("ProcedureParameterGrammar"),
            delimiter=Ref("CommaSegment"),
            optional=True,
        ),
    )


@mysql_dialect.segment()
class SetAssignmentStatementSegment(BaseSegment):
    """A `SET` statement.

    https://dev.mysql.com/doc/refman/8.0/en/set-variable.html
    """

    type = "set_statement"

    match_grammar = Sequence(
        "SET",
        OneOf(Ref("SessionVariableNameSegment"), Ref("LocalVariableNameSegment")),
        Ref("EqualsSegment"),
        AnyNumberOf(
            Ref("QuotedLiteralSegment"),
            Ref("DoubleQuotedLiteralSegment"),
            Ref("SessionVariableNameSegment"),
            Ref("LocalVariableNameSegment"),
            Ref("FunctionSegment"),
            Ref("ArithmeticBinaryOperatorGrammar"),
        ),
    )


@mysql_dialect.segment(replace=True)
class TransactionStatementSegment(BaseSegment):
    """A `COMMIT`, `ROLLBACK` or `TRANSACTION` statement.

    https://dev.mysql.com/doc/refman/8.0/en/commit.html
    https://dev.mysql.com/doc/refman/8.0/en/begin-end.html
    """

    type = "transaction_statement"

    match_grammar = OneOf(
        Sequence("START", "TRANSACTION"),
        Sequence(
            Sequence(
                Ref("SingleIdentifierGrammar"), Ref("ColonSegment"), optional=True
            ),
            Sequence(
                "BEGIN",
                Ref.keyword("WORK", optional=True),
                Ref("StatementSegment"),
            ),
        ),
        Sequence(
            "LEAVE",
            Ref("SingleIdentifierGrammar", optional=True),
        ),
        Sequence(
            "COMMIT",
            Ref.keyword("WORK", optional=True),
            Sequence("AND", Ref.keyword("NO", optional=True), "CHAIN", optional=True),
        ),
        Sequence(
            "ROLLBACK",
            Ref.keyword("WORK", optional=True),
        ),
        Sequence(
            "END",
            Ref("SingleIdentifierGrammar", optional=True),
        ),
    )


@mysql_dialect.segment()
class IfExpressionStatement(BaseSegment):
    """IF-THEN-ELSE-ELSEIF-END IF statement.

    https://dev.mysql.com/doc/refman/8.0/en/if.html
    """

    type = "if_then_statement"

    match_grammar = AnyNumberOf(
        Sequence(
            "IF",
            Ref("ExpressionSegment"),
            "THEN",
            Ref("StatementSegment"),
        ),
        Sequence(
            "ELSEIF",
            Ref("ExpressionSegment"),
            "THEN",
            Ref("StatementSegment"),
        ),
        Sequence("ELSE", Ref("StatementSegment"), optional=True),
    )


@mysql_dialect.segment()
class DefinerSegment(BaseSegment):
    """This is the body of a `CREATE FUNCTION` statement."""

    type = "definer_segment"

    match_grammar = Sequence(
        "DEFINER",
        Ref("EqualsSegment"),
        Ref("SingleIdentifierGrammar"),
        Ref("AtSignLiteralSegment"),
        Ref("SingleIdentifierGrammar"),
    )


@mysql_dialect.segment(replace=True)
class SelectClauseModifierSegment(BaseSegment):
    """Things that come after SELECT but before the columns."""

    type = "select_clause_modifier"
    match_grammar = Sequence(
        OneOf("DISTINCT", "ALL", "DISTINCTROW", optional=True),
        Ref.keyword("HIGH_PRIORITY", optional=True),
        Ref.keyword("STRAIGHT_JOIN", optional=True),
        Ref.keyword("SQL_SMALL_RESULT", optional=True),
        Ref.keyword("SQL_BIG_RESULT", optional=True),
        Ref.keyword("SQL_BUFFER_RESULT", optional=True),
        Ref.keyword("SQL_CACHE", optional=True),
        Ref.keyword("SQL_NO_CACHE", optional=True),
        Ref.keyword("SQL_CALC_FOUND_ROWS", optional=True),
        optional=True,
    )


@mysql_dialect.segment()
class IntoClauseSegment(BaseSegment):
    """This is an `INTO` clause for assigning variables in a select statement.

    https://dev.mysql.com/doc/refman/5.7/en/load-data.html
    https://dev.mysql.com/doc/refman/5.7/en/select-into.html
    """

    type = "into_clause"

    match_grammar = Sequence(
        "INTO",
        OneOf(
            Delimited(
                AnyNumberOf(
                    Ref("SessionVariableNameSegment"),
                    Ref("LocalVariableNameSegment"),
                ),
                Sequence("DUMPFILE", Ref("QuotedLiteralSegment")),
                Sequence(
                    "OUTFILE",
                    Ref("QuotedLiteralSegment"),
                    Sequence(
                        "CHARACTER", "SET", Ref("NakedIdentifierSegment"), optional=True
                    ),
                    Sequence(
                        OneOf("FIELDS", "COLUMNS"),
                        Sequence(
                            "TERMINATED",
                            "BY",
                            Ref("QuotedLiteralSegment"),
                            optional=True,
                        ),
                        Sequence(
                            Ref.keyword("OPTIONALLY", optional=True),
                            "ENCLOSED",
                            "BY",
                            Ref("QuotedLiteralSegment"),
                            optional=True,
                        ),
                        Sequence(
                            "ESCAPED", "BY", Ref("QuotedLiteralSegment"), optional=True
                        ),
                        optional=True,
                    ),
                    Sequence(
                        "LINES",
                        Sequence(
                            "STARTING", "BY", Ref("QuotedLiteralSegment"), optional=True
                        ),
                        Sequence(
                            "TERMINATED",
                            "BY",
                            Ref("QuotedLiteralSegment"),
                            optional=True,
                        ),
                        optional=True,
                    ),
                ),
            ),
        ),
    )


@mysql_dialect.segment(replace=True)
class UnorderedSelectStatementSegment(BaseSegment):
    """A `SELECT` statement without any ORDER clauses or later.

    This is designed for use in the context of set operations,
    for other use cases, we should use the main
    SelectStatementSegment.
    """

    type = "select_statement"
    match_grammar = ansi_dialect.get_segment(
        "UnorderedSelectStatementSegment"
    ).match_grammar.copy()
    match_grammar.terminator = (
        match_grammar.terminator.copy(
            insert=[Ref("IntoClauseSegment")],
            before=Ref("SetOperatorSegment"),
        )
        .copy(insert=[Ref("ForClauseSegment")])
        .copy(insert=[Ref("IndexHintClauseSegment")])
        .copy(insert=[Ref("SelectPartitionClauseSegment")])
    )

    parse_grammar = (
        ansi_dialect.get_segment("UnorderedSelectStatementSegment")
        .parse_grammar.copy(
            insert=[Ref("IntoClauseSegment", optional=True)],
            before=Ref("FromClauseSegment", optional=True),
        )
        .copy(insert=[Ref("ForClauseSegment", optional=True)])
        .copy(
            insert=[Ref("IndexHintClauseSegment", optional=True)],
            before=Ref("WhereClauseSegment", optional=True),
        )
        .copy(
            insert=[Ref("SelectPartitionClauseSegment", optional=True)],
            before=Ref("WhereClauseSegment", optional=True),
        )
    )


@mysql_dialect.segment(replace=True)
class SelectClauseElementSegment(BaseSegment):
    """An element in the targets of a select statement."""

    type = "select_clause_element"

    match_grammar = ansi_dialect.get_segment(
        "SelectClauseElementSegment"
    ).match_grammar.copy()

    parse_grammar = ansi_dialect.get_segment(
        "SelectClauseElementSegment"
    ).parse_grammar.copy()


@mysql_dialect.segment(replace=True)
class SelectClauseSegment(BaseSegment):
    """A group of elements in a select target statement."""

    type = "select_clause"
    match_grammar = ansi_dialect.get_segment("SelectClauseSegment").match_grammar.copy()
    match_grammar.terminator = match_grammar.terminator.copy(
        insert=[Ref("IntoKeywordSegment")]
    )
    parse_grammar = ansi_dialect.get_segment("SelectClauseSegment").parse_grammar.copy()


@mysql_dialect.segment(replace=True)
class SelectStatementSegment(BaseSegment):
    """A `SELECT` statement.

    https://dev.mysql.com/doc/refman/5.7/en/select.html
    """

    type = "select_statement"
    match_grammar = ansi_dialect.get_segment(
        "SelectStatementSegment"
    ).match_grammar.copy()

    # Inherit most of the parse grammar from the original.
    parse_grammar = UnorderedSelectStatementSegment.parse_grammar.copy(
        insert=[
            Ref("OrderByClauseSegment", optional=True),
            Ref("LimitClauseSegment", optional=True),
            Ref("NamedWindowSegment", optional=True),
        ]
    )


@mysql_dialect.segment()
class ForClauseSegment(BaseSegment):
    """This is the body of a `FOR` clause."""

    type = "for_clause"

    match_grammar = OneOf(
        Sequence(
            Sequence(
                "FOR",
                OneOf("UPDATE", "SHARE"),
            ),
            Sequence("OF", Delimited(Ref("NakedIdentifierSegment")), optional=True),
            OneOf("NOWAIT", Sequence("SKIP", "LOCKED"), optional=True),
        ),
        Sequence("LOCK", "IN", "SHARE", "MODE"),
        optional=True,
    )


@mysql_dialect.segment()
class IndexHintClauseSegment(BaseSegment):
    """This is the body of an index hint clause."""

    type = "index_hint_clause"

    match_grammar = Sequence(
        OneOf("USE", "IGNORE", "FORCE"),
        OneOf("INDEX", "KEY"),
        Sequence(
            "FOR",
            OneOf(
                "JOIN", Sequence("ORDER", "BY"), Sequence("GROUP", "BY"), optional=True
            ),
            optional=True,
        ),
        Bracketed(Ref("ObjectReferenceSegment")),
        Ref("JoinOnConditionSegment", optional=True),
    )


@mysql_dialect.segment()
class CallStoredProcedureSegment(BaseSegment):
    """This is a CALL statement used to execute a stored procedure.

    https://dev.mysql.com/doc/refman/8.0/en/call.html
    """

    type = "call_segment"

    match_grammar = Sequence(
        "CALL",
        OneOf(
            Ref("SingleIdentifierGrammar"),
            Ref("QuotedIdentifierSegment"),
        ),
        Bracketed(
            AnyNumberOf(
                Delimited(
                    Ref("QuotedLiteralSegment"),
                    Ref("NumericLiteralSegment"),
                    Ref("DoubleQuotedLiteralSegment"),
                    Ref("SessionVariableNameSegment"),
                    Ref("LocalVariableNameSegment"),
                    Ref("FunctionSegment"),
                ),
            ),
        ),
    )


@mysql_dialect.segment()
class SelectPartitionClauseSegment(BaseSegment):
    """This is the body of a partition clause."""

    type = "partition_clause"

    match_grammar = Sequence(
        "PARTITION",
        Bracketed(Delimited(Ref("ObjectReferenceSegment"))),
    )


@mysql_dialect.segment()
<<<<<<< HEAD
class WhileStatementSegment(BaseSegment):
    """A `WHILE-DO-END WHILE` statement.

    https://dev.mysql.com/doc/refman/8.0/en/while.html
    """

    type = "while_statement"

    match_grammar = OneOf(
        Sequence(
            Sequence(
                Ref("SingleIdentifierGrammar"), Ref("ColonSegment"), optional=True
            ),
            Sequence(
                "WHILE",
                Ref("ExpressionSegment"),
                "DO",
                AnyNumberOf(
                    Ref("StatementSegment"),
                ),
            ),
        ),
        Sequence(
            "END",
            "WHILE",
            Ref("SingleIdentifierGrammar", optional=True),
=======
class PrepareSegment(BaseSegment):
    """This is the body of a `PREPARE` statement.

    https://dev.mysql.com/doc/refman/8.0/en/prepare.html
    """

    type = "prepare_segment"

    match_grammar = Sequence(
        "PREPARE",
        Ref("NakedIdentifierSegment"),
        "FROM",
        OneOf(
            Ref("QuotedLiteralSegment"),
            Ref("SessionVariableNameSegment"),
            Ref("LocalVariableNameSegment"),
        ),
    )


@mysql_dialect.segment()
class GetDiagnosticsSegment(BaseSegment):
    """This is the body of a `GET DIAGNOSTICS` statement.

    https://dev.mysql.com/doc/refman/8.0/en/get-diagnostics.html
    """

    type = "get_diagnostics_segment"

    match_grammar = Sequence(
        "GET",
        Sequence("CURRENT", "STACKED", optional=True),
        "DIAGNOSTICS",
        Delimited(
            Sequence(
                OneOf(
                    Ref("SessionVariableNameSegment"), Ref("LocalVariableNameSegment")
                ),
                Ref("EqualsSegment"),
                OneOf("NUMBER", "ROW_COUNT"),
            ),
            optional=True,
        ),
        "CONDITION",
        OneOf(
            Ref("SessionVariableNameSegment"),
            Ref("LocalVariableNameSegment"),
            Ref("NumericLiteralSegment"),
        ),
        Delimited(
            Sequence(
                OneOf(
                    Ref("SessionVariableNameSegment"), Ref("LocalVariableNameSegment")
                ),
                Ref("EqualsSegment"),
                OneOf(
                    "CLASS_ORIGIN",
                    "SUBCLASS_ORIGIN",
                    "RETURNED_SQLSTATE",
                    "MESSAGE_TEXT",
                    "MYSQL_ERRNO",
                    "CONSTRAINT_CATALOG",
                    "CONSTRAINT_SCHEMA",
                    "CONSTRAINT_NAME",
                    "CATALOG_NAME",
                    "SCHEMA_NAME",
                    "TABLE_NAME",
                    "COLUMN_NAME",
                    "CURSOR_NAME",
                ),
            ),
            optional=True,
>>>>>>> f26c7840
        ),
    )


@mysql_dialect.segment()
<<<<<<< HEAD
class LoopStatementSegment(BaseSegment):
    """A `LOOP` statement.

    https://dev.mysql.com/doc/refman/8.0/en/loop.html
    """

    type = "loop_statement"

    match_grammar = OneOf(
        Sequence(
            Sequence(
                Ref("SingleIdentifierGrammar"), Ref("ColonSegment"), optional=True
            ),
            "LOOP",
            AnyNumberOf(
                Ref("StatementSegment"),
            ),
        ),
        Sequence(
            "END",
            "LOOP",
            Ref("SingleIdentifierGrammar", optional=True),
=======
class CursorOpenCloseSegment(BaseSegment):
    """This is a CLOSE or Open statement.

    https://dev.mysql.com/doc/refman/8.0/en/close.html
    https://dev.mysql.com/doc/refman/8.0/en/open.html
    """

    type = "cursor_open_close_segment"

    match_grammar = Sequence(
        OneOf("CLOSE", "OPEN"),
        OneOf(
            Ref("SingleIdentifierGrammar"),
            Ref("QuotedIdentifierSegment"),
>>>>>>> f26c7840
        ),
    )


@mysql_dialect.segment()
<<<<<<< HEAD
class IterateStatementSegment(BaseSegment):
    """A `ITERATE` statement.

    https://dev.mysql.com/doc/refman/8.0/en/iterate.html
    """

    type = "iterate_statement"

    match_grammar = Sequence(
        "ITERATE",
        Ref("SingleIdentifierGrammar"),
=======
class ExecuteSegment(BaseSegment):
    """This is the body of a `EXECUTE` statement.

    https://dev.mysql.com/doc/refman/8.0/en/execute.html
    """

    type = "execute_segment"

    match_grammar = Sequence(
        "EXECUTE",
        Ref("NakedIdentifierSegment"),
        Sequence("USING", Delimited(Ref("SessionVariableNameSegment")), optional=True),
>>>>>>> f26c7840
    )


@mysql_dialect.segment()
<<<<<<< HEAD
class RepeatStatementSegment(BaseSegment):
    """A `REPEAT-UNTIL` statement.

    https://dev.mysql.com/doc/refman/8.0/en/repeat.html
    """

    type = "repeat_statement"

    match_grammar = OneOf(
        Sequence(
            Sequence(
                Ref("SingleIdentifierGrammar"), Ref("ColonSegment"), optional=True
            ),
            "REPEAT",
            AnyNumberOf(
                Ref("StatementSegment"),
            ),
        ),
        Sequence(
            "UNTIL",
            Ref("ExpressionSegment"),
            Sequence(
                "END",
                "REPEAT",
                Ref("SingleIdentifierGrammar", optional=True),
            ),
=======
class DeallocateSegment(BaseSegment):
    """This is the body of a `DEALLOCATE/DROP` statement.

    https://dev.mysql.com/doc/refman/8.0/en/deallocate-prepare.html
    """

    type = "deallocate_segment"

    match_grammar = Sequence(
        Sequence(OneOf("DEALLOCATE", "DROP"), "PREPARE"),
        Ref("NakedIdentifierSegment"),
    )


@mysql_dialect.segment()
class ResignalSegment(BaseSegment):
    """This is the body of a `RESIGNAL` statement.

    https://dev.mysql.com/doc/refman/8.0/en/resignal.html
    """

    type = "resignal_segment"

    match_grammar = Sequence(
        OneOf("SIGNAL", "RESIGNAL"),
        OneOf(
            Sequence(
                "SQLSTATE",
                Ref.keyword("VALUE", optional=True),
                Ref("QuotedLiteralSegment"),
            ),
            Ref("NakedIdentifierSegment"),
            optional=True,
        ),
        Sequence(
            "SET",
            Delimited(
                Sequence(
                    OneOf(
                        "CLASS_ORIGIN",
                        "SUBCLASS_ORIGIN",
                        "RETURNED_SQLSTATE",
                        "MESSAGE_TEXT",
                        "MYSQL_ERRNO",
                        "CONSTRAINT_CATALOG",
                        "CONSTRAINT_SCHEMA",
                        "CONSTRAINT_NAME",
                        "CATALOG_NAME",
                        "SCHEMA_NAME",
                        "TABLE_NAME",
                        "COLUMN_NAME",
                        "CURSOR_NAME",
                    ),
                    Ref("EqualsSegment"),
                    OneOf(
                        Ref("SessionVariableNameSegment"),
                        Ref("LocalVariableNameSegment"),
                        Ref("QuotedLiteralSegment"),
                    ),
                ),
            ),
            optional=True,
        ),
    )


@mysql_dialect.segment()
class CursorFetchSegment(BaseSegment):
    """This is a FETCH statement.

    https://dev.mysql.com/doc/refman/8.0/en/fetch.html
    """

    type = "cursor_fetch_segment"

    match_grammar = Sequence(
        "FETCH",
        Sequence(Ref.keyword("NEXT", optional=True), "FROM", optional=True),
        Ref("NakedIdentifierSegment"),
        "INTO",
        Delimited(
            Ref("SessionVariableNameSegment"),
            Ref("LocalVariableNameSegment"),
>>>>>>> f26c7840
        ),
    )<|MERGE_RESOLUTION|>--- conflicted
+++ resolved
@@ -812,7 +812,6 @@
 
 
 @mysql_dialect.segment()
-<<<<<<< HEAD
 class WhileStatementSegment(BaseSegment):
     """A `WHILE-DO-END WHILE` statement.
 
@@ -839,7 +838,11 @@
             "END",
             "WHILE",
             Ref("SingleIdentifierGrammar", optional=True),
-=======
+        ),
+    )
+
+
+@mysql_dialect.segment()
 class PrepareSegment(BaseSegment):
     """This is the body of a `PREPARE` statement.
 
@@ -912,13 +915,11 @@
                 ),
             ),
             optional=True,
->>>>>>> f26c7840
-        ),
-    )
-
-
-@mysql_dialect.segment()
-<<<<<<< HEAD
+        ),
+    )
+
+
+@mysql_dialect.segment()
 class LoopStatementSegment(BaseSegment):
     """A `LOOP` statement.
 
@@ -941,7 +942,11 @@
             "END",
             "LOOP",
             Ref("SingleIdentifierGrammar", optional=True),
-=======
+        ),
+    )
+
+
+@mysql_dialect.segment()
 class CursorOpenCloseSegment(BaseSegment):
     """This is a CLOSE or Open statement.
 
@@ -956,13 +961,11 @@
         OneOf(
             Ref("SingleIdentifierGrammar"),
             Ref("QuotedIdentifierSegment"),
->>>>>>> f26c7840
-        ),
-    )
-
-
-@mysql_dialect.segment()
-<<<<<<< HEAD
+        ),
+    )
+
+
+@mysql_dialect.segment()
 class IterateStatementSegment(BaseSegment):
     """A `ITERATE` statement.
 
@@ -974,7 +977,10 @@
     match_grammar = Sequence(
         "ITERATE",
         Ref("SingleIdentifierGrammar"),
-=======
+    )
+
+
+@mysql_dialect.segment()
 class ExecuteSegment(BaseSegment):
     """This is the body of a `EXECUTE` statement.
 
@@ -987,12 +993,10 @@
         "EXECUTE",
         Ref("NakedIdentifierSegment"),
         Sequence("USING", Delimited(Ref("SessionVariableNameSegment")), optional=True),
->>>>>>> f26c7840
-    )
-
-
-@mysql_dialect.segment()
-<<<<<<< HEAD
+    )
+
+
+@mysql_dialect.segment()
 class RepeatStatementSegment(BaseSegment):
     """A `REPEAT-UNTIL` statement.
 
@@ -1019,7 +1023,11 @@
                 "REPEAT",
                 Ref("SingleIdentifierGrammar", optional=True),
             ),
-=======
+        ),
+    )
+
+
+@mysql_dialect.segment()
 class DeallocateSegment(BaseSegment):
     """This is the body of a `DEALLOCATE/DROP` statement.
 
@@ -1103,6 +1111,5 @@
         Delimited(
             Ref("SessionVariableNameSegment"),
             Ref("LocalVariableNameSegment"),
->>>>>>> f26c7840
         ),
     )